// Copyright (C) 2022, Ava Labs, Inc. All rights reserved.
// See the file LICENSE for licensing terms.
package nodecmd

import (
	"encoding/json"
	"errors"
	"fmt"
	"io"
	"os"
	"strconv"
	"time"

	subnetcmd "github.com/ava-labs/avalanche-cli/cmd/subnetcmd"
	"github.com/ava-labs/avalanche-cli/pkg/ansible"
	"github.com/ava-labs/avalanche-cli/pkg/constants"
	"github.com/ava-labs/avalanche-cli/pkg/models"
	"github.com/ava-labs/avalanche-cli/pkg/prompts"
	"github.com/ava-labs/avalanche-cli/pkg/subnet"
	"github.com/ava-labs/avalanche-cli/pkg/utils"
	"github.com/ava-labs/avalanche-cli/pkg/ux"
	"github.com/ava-labs/avalanchego/genesis"
	"github.com/ava-labs/avalanchego/ids"
	"github.com/ava-labs/avalanchego/utils/crypto/bls"
	"github.com/ava-labs/avalanchego/utils/units"
	"github.com/ava-labs/avalanchego/vms/platformvm"
	"github.com/ava-labs/avalanchego/vms/platformvm/signer"
	"github.com/spf13/cobra"
)

var (
	deployTestnet                bool
	deployMainnet                bool
	keyName                      string
	useLedger                    bool
	useStaticIP                  bool
	ledgerAddresses              []string
	weight                       uint64
	startTimeStr                 string
	duration                     time.Duration
	useCustomDuration            bool
	ErrMutuallyExlusiveKeyLedger = errors.New("--key and --ledger,--ledger-addrs are mutually exclusive")
	ErrStoredKeyOnMainnet        = errors.New("--key is not available for mainnet operations")
	ErrNoBlockchainID            = errors.New("failed to find the blockchain ID for this subnet, has it been deployed/created on this network?")
)

func newValidatePrimaryCmd() *cobra.Command {
	cmd := &cobra.Command{
		Use:   "primary [clusterName]",
		Short: "(ALPHA Warning) Join Primary Network as a validator",
		Long: `(ALPHA Warning) This command is currently in experimental mode.

The node validate primary command enables all nodes in a cluster to be validators of Primary
Network.`,
		SilenceUsage: true,
		Args:         cobra.ExactArgs(1),
		RunE:         validatePrimaryNetwork,
	}
	cmd.Flags().BoolVarP(&deployTestnet, "testnet", "t", false, "set up validator in testnet (alias to `fuji`)")
	cmd.Flags().BoolVarP(&deployTestnet, "fuji", "f", false, "set up validator in fuji (alias to `testnet`")
	cmd.Flags().BoolVarP(&deployMainnet, "mainnet", "m", false, "set up validator in mainnet")
	cmd.Flags().StringVarP(&keyName, "key", "k", "", "select the key to use [fuji only]")
	cmd.Flags().StringSliceVar(&ledgerAddresses, "ledger-addrs", []string{}, "use the given ledger addresses")
	cmd.Flags().Uint64Var(&weight, "stake-amount", 0, "how many AVAX to stake in the validator")
	cmd.Flags().StringVar(&startTimeStr, "start-time", "", "UTC start time when this validator starts validating, in 'YYYY-MM-DD HH:MM:SS' format")
	cmd.Flags().DurationVar(&duration, "staking-period", 0, "how long validator validates for after start time")
	cmd.Flags().BoolVarP(&useLedger, "ledger", "g", false, "use ledger instead of key (always true on mainnet, defaults to false on fuji)")

	return cmd
}

func parseBootstrappedOutput(filePath string) (bool, error) {
	jsonFile, err := os.Open(filePath)
	if err != nil {
		return false, err
	}
	defer jsonFile.Close()
	byteValue, _ := io.ReadAll(jsonFile)
	var result map[string]interface{}
	if err := json.Unmarshal(byteValue, &result); err != nil {
		return false, err
	}
	isBootstrappedInterface, ok := result["result"].(map[string]interface{})
	if ok {
		isBootstrapped, ok := isBootstrappedInterface["isBootstrapped"].(bool)
		if ok {
			return isBootstrapped, nil
		}
	}
	return false, errors.New("unable to parse node bootstrap status")
}

func GetMinStakingAmount(network models.Network) (uint64, error) {
<<<<<<< HEAD
	var apiURL string
	switch network {
	case models.Mainnet:
		apiURL = constants.MainnetAPIEndpoint
	case models.Fuji:
		apiURL = constants.FujiAPIEndpoint
	}
	pClient := platformvm.NewClient(apiURL)
	ctx, cancel := utils.GetAPIContext()
=======
	pClient := platformvm.NewClient(network.Endpoint)
	ctx, cancel := context.WithTimeout(context.Background(), constants.E2ERequestTimeout)
>>>>>>> 88d64f6f
	defer cancel()
	minValStake, _, err := pClient.GetMinStake(ctx, ids.Empty)
	if err != nil {
		return 0, err
	}
	return minValStake, nil
}

func joinAsPrimaryNetworkValidator(nodeID ids.NodeID, network models.Network, nodeIndex int, signingKeyPath string, nodeCmd bool) error {
	ux.Logger.PrintToUser(fmt.Sprintf("Adding node %s as a Primary Network Validator...", nodeID.String()))
	var (
		start time.Time
		err   error
	)
	switch {
	case deployTestnet:
		network = models.FujiNetwork
	case deployMainnet:
		network = models.MainnetNetwork
	}
	if len(ledgerAddresses) > 0 {
		useLedger = true
	}

	if useLedger && keyName != "" {
		return ErrMutuallyExlusiveKeyLedger
	}

	switch network.Kind {
	case models.Fuji:
		if !useLedger && keyName == "" {
			useLedger, keyName, err = prompts.GetFujiKeyOrLedger(app.Prompt, "pay transaction fees", app.GetKeyDir())
			if err != nil {
				return err
			}
		}
	case models.Mainnet:
		useLedger = true
		if keyName != "" {
			return ErrStoredKeyOnMainnet
		}
	default:
		return errors.New("unsupported network")
	}
	minValStake, err := GetMinStakingAmount(network)
	if err != nil {
		return err
	}
	if weight == 0 {
		weight, err = PromptWeightPrimaryNetwork(network)
		if err != nil {
			return err
		}
	}
	if weight < minValStake {
		return fmt.Errorf("illegal weight, must be greater than or equal to %d: %d", minValStake, weight)
	}
	start, duration, err = GetTimeParametersPrimaryNetwork(network, nodeIndex, duration, startTimeStr, nodeCmd)
	if err != nil {
		return err
	}

	kc, err := subnetcmd.GetKeychain(useLedger, ledgerAddresses, keyName, network)
	if err != nil {
		return err
	}
	recipientAddr := kc.Addresses().List()[0]
	deployer := subnet.NewPublicDeployer(app, useLedger, kc, network)
	PrintNodeJoinPrimaryNetworkOutput(nodeID, weight, network, start)
	// we set the starting time for node to be a Primary Network Validator to be in 1 minute
	// we use min delegation fee as default
	delegationFee := genesis.FujiParams.MinDelegationFee
	if network.Kind == models.Mainnet {
		delegationFee = genesis.MainnetParams.MinDelegationFee
	}
	blsKeyBytes, err := os.ReadFile(signingKeyPath)
	if err != nil {
		return err
	}
	blsSk, err := bls.SecretKeyFromBytes(blsKeyBytes)
	if err != nil {
		return err
	}
	_, err = deployer.AddPermissionlessValidator(
		ids.Empty,
		ids.Empty,
		nodeID, weight,
		uint64(start.Unix()),
		uint64(start.Add(duration).Unix()),
		recipientAddr,
		delegationFee,
		nil,
		signer.NewProofOfPossession(blsSk),
	)
	return err
}

func PromptWeightPrimaryNetwork(network models.Network) (uint64, error) {
	defaultStake := genesis.FujiParams.MinValidatorStake
	if network.Kind == models.Mainnet {
		defaultStake = genesis.MainnetParams.MinValidatorStake
	}
	defaultWeight := fmt.Sprintf("Default (%s)", convertNanoAvaxToAvaxString(defaultStake))
	txt := "What stake weight would you like to assign to the validator?"
	weightOptions := []string{defaultWeight, "Custom"}
	weightOption, err := app.Prompt.CaptureList(txt, weightOptions)
	if err != nil {
		return 0, err
	}

	switch weightOption {
	case defaultWeight:
		return defaultStake, nil
	default:
		return app.Prompt.CaptureWeight(txt)
	}
}

func GetTimeParametersPrimaryNetwork(network models.Network, nodeIndex int, validationDuration time.Duration, validationStartTimeStr string, nodeCmd bool) (time.Time, time.Duration, error) {
	const (
		defaultDurationOption = "Minimum staking duration on primary network"
		custom                = "Custom"
	)
	var err error
	var start time.Time
	if validationStartTimeStr != "" {
		start, err = time.Parse(constants.TimeParseLayout, validationStartTimeStr)
		if err != nil {
			return time.Time{}, 0, err
		}
	} else {
		start = time.Now().Add(constants.PrimaryNetworkValidatingStartLeadTimeNodeCmd)
		if !nodeCmd {
			start = time.Now().Add(constants.PrimaryNetworkValidatingStartLeadTime)
		}
	}
	if useCustomDuration && validationDuration != 0 {
		return start, duration, nil
	}
	if validationDuration != 0 {
		duration, err = getDefaultValidationTime(start, network, nodeIndex)
		if err != nil {
			return time.Time{}, 0, err
		}
		return start, duration, nil
	}
	msg := "How long should your validator validate for?"
	durationOptions := []string{defaultDurationOption, custom}
	durationOption, err := app.Prompt.CaptureList(msg, durationOptions)
	if err != nil {
		return time.Time{}, 0, err
	}
	switch durationOption {
	case defaultDurationOption:
		duration, err = getDefaultValidationTime(start, network, nodeIndex)
		if err != nil {
			return time.Time{}, 0, err
		}
	default:
		useCustomDuration = true
		duration, err = subnetcmd.PromptDuration(start, network)
		if err != nil {
			return time.Time{}, 0, err
		}
	}
	return start, duration, nil
}

func getDefaultValidationTime(start time.Time, network models.Network, nodeIndex int) (time.Duration, error) {
	durationStr := constants.DefaultFujiStakeDuration
	if network.Kind == models.Mainnet {
		durationStr = constants.DefaultMainnetStakeDuration
	}
	durationInt, err := strconv.Atoi(durationStr[:len(durationStr)-1])
	if err != nil {
		return 0, err
	}
	// stagger expiration time by 1 day for each added node
	durationAddition := 24 * nodeIndex
	durationStr = strconv.Itoa(durationInt+durationAddition) + "h"
	d, err := time.ParseDuration(durationStr)
	if err != nil {
		return 0, err
	}
	end := start.Add(d)
	if nodeIndex == 0 {
		confirm := fmt.Sprintf("Your validator will finish staking by %s", end.Format(constants.TimeParseLayout))
		yes, err := app.Prompt.CaptureYesNo(confirm)
		if err != nil {
			return 0, err
		}
		if !yes {
			return 0, errors.New("you have to confirm staking duration")
		}
	}
	return d, nil
}

func checkClusterIsBootstrapped(clusterName string) ([]string, error) {
	ansibleNodeIDs, err := ansible.GetAnsibleHostsFromInventory(app.GetAnsibleInventoryDirPath(clusterName))
	if err != nil {
		return nil, err
	}
	notBootstrappedNodes := []string{}
	ux.Logger.PrintToUser(fmt.Sprintf("Checking if node(s) in cluster %s are bootstrapped to Primary Network ...", clusterName))
	if err := app.CreateAnsibleStatusDir(); err != nil {
		return nil, err
	}
	if err := ansible.RunAnsiblePlaybookCheckBootstrapped(app.GetAnsibleDir(), app.GetBootstrappedJSONFile(), app.GetAnsibleInventoryDirPath(clusterName), "all"); err != nil {
		return nil, err
	}
	for _, ansibleNodeID := range ansibleNodeIDs {
		isBootstrapped, err := parseBootstrappedOutput(app.GetBootstrappedJSONFile() + "." + ansibleNodeID)
		if err != nil {
			return nil, err
		}
		if !isBootstrapped {
			notBootstrappedNodes = append(notBootstrappedNodes, ansibleNodeID)
		}
	}
	if err := app.RemoveAnsibleStatusDir(); err != nil {
		return nil, err
	}
	return notBootstrappedNodes, nil
}

func getNodeIDs(ansibleNodeIDs []string) (map[string]string, map[string]error) {
	nodeIDMap := map[string]string{}
	failedNodes := map[string]error{}
	for _, ansibleNodeID := range ansibleNodeIDs {
		_, cloudNodeID, err := models.HostAnsibleIDToCloudID(ansibleNodeID)
		if err != nil {
			failedNodes[ansibleNodeID] = err
			continue
		}
		nodeID, err := getNodeID(app.GetNodeInstanceDirPath(cloudNodeID))
		if err != nil {
			failedNodes[ansibleNodeID] = err
			continue
		}
		ux.Logger.PrintToUser("Avalanche node id for host %s is %s", ansibleNodeID, nodeID)
		nodeIDMap[ansibleNodeID] = nodeID.String()
	}
	return nodeIDMap, failedNodes
}

// checkNodeIsPrimaryNetworkValidator only returns err if node is already a Primary Network validator
func checkNodeIsPrimaryNetworkValidator(nodeID ids.NodeID, network models.Network) (bool, error) {
	isValidator, err := subnet.IsSubnetValidator(ids.Empty, nodeID, network)
	if err != nil {
		return false, err
	}
	return isValidator, nil
}

// addNodeAsPrimaryNetworkValidator returns bool if node is added as primary network validator
// as it impacts the output in adding node as subnet validator in the next steps
func addNodeAsPrimaryNetworkValidator(nodeID ids.NodeID, network models.Network, nodeIndex int, instanceID string) (bool, error) {
	isValidator, err := checkNodeIsPrimaryNetworkValidator(nodeID, network)
	if err != nil {
		return false, err
	}
	if !isValidator {
		signingKeyPath := app.GetNodeBLSSecretKeyPath(instanceID)
		if err = joinAsPrimaryNetworkValidator(nodeID, network, nodeIndex, signingKeyPath, true); err != nil {
			return false, err
		}
		ux.Logger.PrintToUser(fmt.Sprintf("Node %s successfully added as Primary Network validator!", nodeID.String()))
		return true, nil
	}
	return false, nil
}

func validatePrimaryNetwork(_ *cobra.Command, args []string) error {
	clusterName := args[0]
	if err := checkCluster(clusterName); err != nil {
		return err
	}
	err := setupAnsible(clusterName)
	if err != nil {
		return err
	}
	notBootstrappedNodes, err := checkClusterIsBootstrapped(clusterName)
	if err != nil {
		return err
	}
	if len(notBootstrappedNodes) > 0 {
		return fmt.Errorf("node(s) %s are not bootstrapped yet, please try again later", notBootstrappedNodes)
	}
	ansibleNodeIDs, err := ansible.GetAnsibleHostsFromInventory(app.GetAnsibleInventoryDirPath(clusterName))
	if err != nil {
		return err
	}
	nodeIDMap, failedNodesMap := getNodeIDs(ansibleNodeIDs)
	failedNodes := []string{}
	nodeErrors := []error{}
	ux.Logger.PrintToUser("Note that we have staggered the end time of validation period to increase by 24 hours for each node added if multiple nodes are added as Primary Network validators simultaneously")
	for i, ansibleNodeID := range ansibleNodeIDs {
		nodeIDStr, b := nodeIDMap[ansibleNodeID]
		if !b {
			err, b := failedNodesMap[ansibleNodeID]
			if !b {
				return fmt.Errorf("expected to found an error for non mapped node")
			}
			ux.Logger.PrintToUser("Failed to add node %s as Primary Network validator due to %s", ansibleNodeID, err)
			failedNodes = append(failedNodes, ansibleNodeID)
			nodeErrors = append(nodeErrors, err)
			continue
		}
		nodeID, err := ids.NodeIDFromString(nodeIDStr)
		if err != nil {
			ux.Logger.PrintToUser("Failed to add node %s as Primary Network validator due to %s", ansibleNodeID, err)
			failedNodes = append(failedNodes, ansibleNodeID)
			nodeErrors = append(nodeErrors, err)
			continue
		}
		_, clusterNodeID, err := models.HostAnsibleIDToCloudID(ansibleNodeID)
		if err != nil {
			ux.Logger.PrintToUser("Failed to add node %s as Primary Network due to %s", ansibleNodeID, err.Error())
			failedNodes = append(failedNodes, ansibleNodeID)
			nodeErrors = append(nodeErrors, err)
			continue
		}
		_, err = addNodeAsPrimaryNetworkValidator(nodeID, models.FujiNetwork, i, clusterNodeID)
		if err != nil {
			ux.Logger.PrintToUser("Failed to add node %s as Primary Network validator due to %s", ansibleNodeID, err)
			failedNodes = append(failedNodes, ansibleNodeID)
			nodeErrors = append(nodeErrors, err)
		}
	}
	if len(failedNodes) > 0 {
		ux.Logger.PrintToUser("Failed nodes: ")
		for i, node := range failedNodes {
			ux.Logger.PrintToUser(fmt.Sprintf("node %s failed due to %s", node, nodeErrors[i]))
		}
		return fmt.Errorf("node(s) %s failed to validate the Primary Network", failedNodes)
	} else {
		ux.Logger.PrintToUser(fmt.Sprintf("All nodes in cluster %s are successfully added as Primary Network validators!", clusterName))
	}
	return nil
}

// convertNanoAvaxToAvaxString converts nanoAVAX to AVAX
func convertNanoAvaxToAvaxString(weight uint64) string {
	return fmt.Sprintf("%.2f %s", float64(weight)/float64(units.Avax), constants.AVAXSymbol)
}

func PrintNodeJoinPrimaryNetworkOutput(nodeID ids.NodeID, weight uint64, network models.Network, start time.Time) {
	ux.Logger.PrintToUser("NodeID: %s", nodeID.String())
	ux.Logger.PrintToUser("Network: %s", network.Name())
	ux.Logger.PrintToUser("Start time: %s", start.Format(constants.TimeParseLayout))
	ux.Logger.PrintToUser("End time: %s", start.Add(duration).Format(constants.TimeParseLayout))
	// we need to divide by 10 ^ 9 since we were using nanoAvax
	ux.Logger.PrintToUser("Weight: %s", convertNanoAvaxToAvaxString(weight))
	ux.Logger.PrintToUser("Inputs complete, issuing transaction to add the provided validator information...")
}<|MERGE_RESOLUTION|>--- conflicted
+++ resolved
@@ -91,20 +91,8 @@
 }
 
 func GetMinStakingAmount(network models.Network) (uint64, error) {
-<<<<<<< HEAD
-	var apiURL string
-	switch network {
-	case models.Mainnet:
-		apiURL = constants.MainnetAPIEndpoint
-	case models.Fuji:
-		apiURL = constants.FujiAPIEndpoint
-	}
-	pClient := platformvm.NewClient(apiURL)
+	pClient := platformvm.NewClient(network.Endpoint)
 	ctx, cancel := utils.GetAPIContext()
-=======
-	pClient := platformvm.NewClient(network.Endpoint)
-	ctx, cancel := context.WithTimeout(context.Background(), constants.E2ERequestTimeout)
->>>>>>> 88d64f6f
 	defer cancel()
 	minValStake, _, err := pClient.GetMinStake(ctx, ids.Empty)
 	if err != nil {
