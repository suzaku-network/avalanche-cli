// Copyright (C) 2022, Ava Labs, Inc. All rights reserved.
// See the file LICENSE for licensing terms.
package subnetcmd

import (
	"context"
	"errors"
	"fmt"
	"math"
	"os"
	"strings"
	"time"

	"github.com/ava-labs/avalanche-cli/pkg/txutils"

	"github.com/ava-labs/avalanche-cli/pkg/prompts"
	"github.com/ava-labs/avalanchego/vms/components/verify"

	"github.com/ava-labs/avalanchego/vms/platformvm"

	"github.com/ava-labs/avalanche-cli/pkg/constants"

	"github.com/ava-labs/avalanche-cli/pkg/ux"

	"github.com/ava-labs/avalanchego/genesis"

	es "github.com/ava-labs/avalanche-cli/pkg/elasticsubnet"
	"github.com/ava-labs/avalanche-cli/pkg/models"
	subnet "github.com/ava-labs/avalanche-cli/pkg/subnet"
	"github.com/ava-labs/avalanchego/ids"
	"github.com/ava-labs/avalanchego/vms/secp256k1fx"
	"github.com/olekukonko/tablewriter"
	"github.com/spf13/cobra"
)

const (
	localDeployment      = "Existing local deployment"
	fujiDeployment       = "Fuji"
	mainnetDeployment    = "Mainnet (coming soon)"
	subnetIsElasticError = "subnet is already elastic"
)

var (
	transformLocal      bool
	tokenNameFlag       string
	tokenSymbolFlag     string
	useDefaultConfig    bool
	overrideWarning     bool
	transformValidators bool
	denominationFlag    int
)

// avalanche subnet elastic
func newElasticCmd() *cobra.Command {
	cmd := &cobra.Command{
		Use:   "elastic [subnetName]",
		Short: "Transforms a subnet into elastic subnet",
		Long: `The elastic command enables anyone to be a validator of a Subnet by simply staking its token on the 
P-Chain. When enabling Elastic Validation, the creator permanently locks the Subnet from future modification 
(they relinquish their control keys), specifies an Avalanche Native Token (ANT) that validators must use for staking 
and that will be distributed as staking rewards, and provides a set of parameters that govern how the Subnet’s staking 
mechanics will work.`,
		SilenceUsage: true,
		Args:         cobra.ExactArgs(1),
		RunE:         transformElasticSubnet,
	}
	cmd.Flags().BoolVarP(&transformLocal, "local", "l", false, "transform a subnet on a local network")
	cmd.Flags().BoolVar(&deployTestnet, "fuji", false, "remove from `fuji` deployment (alias for `testnet`)")
	cmd.Flags().BoolVar(&deployTestnet, "testnet", false, "remove from `testnet` deployment (alias for `fuji`)")
	cmd.Flags().StringVar(&tokenNameFlag, "tokenName", "", "specify the token name")
	cmd.Flags().StringVar(&tokenSymbolFlag, "tokenSymbol", "", "specify the token symbol")
	cmd.Flags().BoolVar(&useDefaultConfig, "default", false, "use default elastic subnet config values")
	cmd.Flags().BoolVar(&overrideWarning, "force", false, "override transform into elastic subnet warning")
	cmd.Flags().Uint64Var(&stakeAmount, "stake-amount", 0, "amount of tokens to stake on validator")
	cmd.Flags().StringVar(&startTimeStr, "start-time", "", "start time that validator starts validating")
	cmd.Flags().DurationVar(&duration, "staking-period", 0, "how long validator validates for after start time")
	cmd.Flags().BoolVar(&transformValidators, "transform-validators", false, "transform validators to permissionless validators")
	cmd.Flags().IntVar(&denominationFlag, "denomination", -1, "specify the token denomination")
	cmd.Flags().BoolVarP(&useLedger, "ledger", "g", false, "use ledger instead of key (always true on mainnet, defaults to false on fuji)")
	cmd.Flags().StringSliceVar(&ledgerAddresses, "ledger-addrs", []string{}, "use the given ledger addresses")
	cmd.Flags().StringVarP(&keyName, "key", "k", "", "select the key to use [fuji only]")
	cmd.Flags().StringSliceVar(&subnetAuthKeys, "subnet-auth-keys", nil, "control keys that will be used to authenticate the transformSubnet tx")
	cmd.Flags().StringVar(&outputTxPath, "output-tx-path", "", "file path of the transformSubnet tx")
	return cmd
}

func checkIfSubnetIsElasticOnLocal(sc models.Sidecar) bool {
	if _, ok := sc.ElasticSubnet[models.Local.String()]; ok {
		return true
	}
	return false
}

func createAssetID(deployer *subnet.PublicDeployer,
	maxSupply uint64,
	subnetID ids.ID,
	tokenName string,
	tokenSymbol string,
	tokenDenomination int,
	recipientAddr ids.ShortID,
) (ids.ID, error) {
	if tokenDenomination > math.MaxUint8 {
		return ids.Empty, errors.New("token denomination cannot exceed 32")
	}
	owner := &secp256k1fx.OutputOwners{
		Threshold: 1,
		Addrs: []ids.ShortID{
			recipientAddr,
		},
	}
	initialState := map[uint32][]verify.State{
		0: {
			&secp256k1fx.TransferOutput{
				Amt:          maxSupply,
				OutputOwners: *owner,
			},
		},
	}
	return deployer.CreateAssetTx(subnetID, tokenName, tokenSymbol, byte(tokenDenomination), initialState)
}

func exportToPChain(deployer *subnet.PublicDeployer,
	subnetID ids.ID,
	subnetAssetID ids.ID,
	recipientAddr ids.ShortID,
	maxSupply uint64,
) (ids.ID, error) {
	owner := &secp256k1fx.OutputOwners{
		Threshold: 1,
		Addrs: []ids.ShortID{
			recipientAddr,
		},
	}
	return deployer.ExportToPChainTx(subnetID, subnetAssetID, owner, maxSupply)
}

func importFromXChain(deployer *subnet.PublicDeployer,
	subnetID ids.ID,
	recipientAddr ids.ShortID,
) (ids.ID, error) {
	owner := &secp256k1fx.OutputOwners{
		Threshold: 1,
		Addrs: []ids.ShortID{
			recipientAddr,
		},
	}
	return deployer.ImportFromXChain(subnetID, owner)
}

func transformElasticSubnet(_ *cobra.Command, args []string) error {
	subnetName := args[0]

	if !app.SubnetConfigExists(subnetName) {
		return errors.New("subnet does not exist")
	}

	sc, err := app.LoadSidecar(subnetName)
	if err != nil {
		return fmt.Errorf("unable to load sidecar: %w", err)
	}

	var network models.Network
	switch {
	case deployTestnet:
		network = models.Fuji
	case deployMainnet:
		network = models.Mainnet
	case transformLocal:
		network = models.Local
	}

	if network == models.Undefined {
		networkToUpgrade, err := selectNetworkToTransform(sc)
		if err != nil {
			return err
		}
		switch networkToUpgrade {
		case localDeployment:
			network = models.Local
		case fujiDeployment:
			network = models.Fuji
		default:
			return errors.New("elastic subnet transformation is not yet supported on Mainnet")
		}
	}

	if outputTxPath != "" {
		if _, err := os.Stat(outputTxPath); err == nil {
			return fmt.Errorf("outputTxPath %q already exists", outputTxPath)
		}
	}

	if len(ledgerAddresses) > 0 {
		useLedger = true
	}

	if useLedger && keyName != "" {
		return ErrMutuallyExlusiveKeyLedger
	}

	subnetID := sc.Networks[network.String()].SubnetID
	if os.Getenv(constants.SimulatePublicNetwork) != "" {
		subnetID = sc.Networks[models.Local.String()].SubnetID
	}
	if subnetID == ids.Empty {
		return errNoSubnetID
	}

	if network != models.Local {
		isAlreadyElastic, err := CheckSubnetIsElastic(subnetID, network)
		if err != nil && err.Error() != subnetIsElasticError {
			return err
		}
		if isAlreadyElastic {
			return errors.New(subnetIsElasticError)
		}
	}

	tokenName := ""
	if tokenNameFlag == "" {
		tokenName, err = getTokenName()
		if err != nil {
			return err
		}
	} else {
		tokenName = tokenNameFlag
	}

	tokenSymbol := ""
	if tokenSymbolFlag == "" {
		tokenSymbol, err = getTokenSymbol()
		if err != nil {
			return err
		}
	} else {
		tokenSymbol = tokenSymbolFlag
	}

	tokenDenomination := 0
	if network != models.Local {
		if denominationFlag == -1 {
			tokenDenomination, err = getTokenDenomination()
			if err != nil {
				return err
			}
		} else {
			tokenDenomination = denominationFlag
		}
	}

	elasticSubnetConfig, err := es.GetElasticSubnetConfig(app, tokenSymbol, useDefaultConfig)
	if err != nil {
		return err
	}
	elasticSubnetConfig.SubnetID = subnetID

	switch network {
	case models.Local:
		return transformElasticSubnetLocal(sc, subnetName, tokenName, tokenSymbol, elasticSubnetConfig)
	case models.Fuji:
		if !useLedger && keyName == "" {
			useLedger, keyName, err = prompts.GetFujiKeyOrLedger(app.Prompt, "pay transaction fees", app.GetKeyDir())
			if err != nil {
				return err
			}
		}
	case models.Mainnet:
		return errors.New("unsupported network")
	default:
		return errors.New("unsupported network")
	}
	// used in E2E to simulate public network execution paths on a local network
	if os.Getenv(constants.SimulatePublicNetwork) != "" {
		network = models.Local
	}

	// get keychain accessor
	kc, err := GetKeychain(useLedger, ledgerAddresses, keyName, network)
	if err != nil {
		return err
	}

	recipientAddr := kc.Addresses().List()[0]
	deployer := subnet.NewPublicDeployer(app, useLedger, kc, network)
	txHasOccurred, txID := checkIfTxHasOccurred(&sc, network, "CreateAssetTx")
	var assetID ids.ID
	// TODO: replace sleep functions with sticky API sessions
	if txHasOccurred {
		ux.Logger.PrintToUser(fmt.Sprintf("Skipping CreateAssetTx, transforming subnet with asset ID %s...", txID.String()))
		assetID = txID
	} else {
		assetID, err = createAssetID(deployer, elasticSubnetConfig.MaxSupply, subnetID, tokenName, tokenSymbol, tokenDenomination, recipientAddr)
		if err != nil {
			return err
		}
		err = app.UpdateSidecarElasticSubnetPartialTx(&sc, network, "CreateAssetTx", assetID)
		if err != nil {
			return err
		}
		// we need to sleep after each operation to make sure that UTXO is available for consumption
		time.Sleep(5 * time.Second)
	}

	txHasOccurred, _ = checkIfTxHasOccurred(&sc, network, "ExportTx")
	if !txHasOccurred {
		txID, err = exportToPChain(deployer, subnetID, assetID, recipientAddr, elasticSubnetConfig.MaxSupply)
		if err != nil {
			return err
		}
		err = app.UpdateSidecarElasticSubnetPartialTx(&sc, network, "ExportTx", txID)
		if err != nil {
			return err
		}
		time.Sleep(5 * time.Second)
	} else {
		ux.Logger.PrintToUser("Skipping ExportTx...")
	}

	txHasOccurred, _ = checkIfTxHasOccurred(&sc, network, "ImportTx")
	if !txHasOccurred {
		txID, err = importFromXChain(deployer, subnetID, recipientAddr)
		if err != nil {
			return err
		}
		err = app.UpdateSidecarElasticSubnetPartialTx(&sc, network, "ImportTx", txID)
		if err != nil {
			return err
		}
		time.Sleep(5 * time.Second)
	} else {
		ux.Logger.PrintToUser("Skipping ImportTx...")
	}

	controlKeys, threshold, err := txutils.GetOwners(network, subnetID)
	if err != nil {
		return err
	}
	// get keys for add validator tx signing
	if subnetAuthKeys != nil {
		if err := prompts.CheckSubnetAuthKeys(subnetAuthKeys, controlKeys, threshold); err != nil {
			return err
		}
	} else {
		subnetAuthKeys, err = prompts.GetSubnetAuthKeys(app.Prompt, controlKeys, threshold)
		if err != nil {
			return err
		}
	}
	ux.Logger.PrintToUser("Your subnet auth keys for issue transform subnet tx: %s", subnetAuthKeys)
	isFullySigned, txID, tx, remainingSubnetAuthKeys, err := deployer.TransformSubnetTx(controlKeys, subnetAuthKeys, elasticSubnetConfig, subnetID, assetID)
	if err != nil {
		return err
	}
	if !isFullySigned {
		if err := SaveNotFullySignedTx(
			"Transform Subnet",
			tx,
			subnetName,
			subnetAuthKeys,
			remainingSubnetAuthKeys,
			outputTxPath,
			false,
		); err != nil {
			return err
		}
	} else {
		elasticSubnetConfig.AssetID = assetID
		if err = app.CreateElasticSubnetConfig(subnetName, &elasticSubnetConfig); err != nil {
			return err
		}
		if err = app.UpdateSidecarElasticSubnet(&sc, network, subnetID, assetID, txID, tokenName, tokenSymbol); err != nil {
			return fmt.Errorf("elastic subnet transformation was successful, but failed to update sidecar: %w", err)
		}
		PrintTransformResults(subnetName, txID, subnetID, tokenName, tokenSymbol, assetID)
	}
	return nil
}

func transformElasticSubnetLocal(sc models.Sidecar, subnetName string, tokenName string, tokenSymbol string, elasticSubnetConfig models.ElasticSubnetConfig) error {
	if checkIfSubnetIsElasticOnLocal(sc) {
		return fmt.Errorf("%s is already an elastic subnet", subnetName)
	}
	var err error
	subnetID := sc.Networks[models.Local.String()].SubnetID
	if subnetID == ids.Empty {
		return errNoSubnetID
	}

	if !overrideWarning {
		yes, err := app.Prompt.CaptureNoYes("WARNING: Transforming a Permissioned Subnet into an Elastic Subnet is an irreversible operation. Continue?")
		if err != nil {
			return err
		}
		if !yes {
			return nil
		}
	}

	ux.Logger.PrintToUser("Starting Elastic Subnet Transformation")
	cancel := make(chan struct{})
	go ux.PrintWait(cancel)
	testKey := genesis.EWOQKey
	keyChain := secp256k1fx.NewKeychain(testKey)
	txID, assetID, err := subnet.IssueTransformSubnetTx(elasticSubnetConfig, keyChain, subnetID, tokenName, tokenSymbol, elasticSubnetConfig.MaxSupply)
	close(cancel)
	if err != nil {
		return err
	}
	ux.Logger.PrintToUser("")
	ux.Logger.PrintToUser("Subnet Successfully Transformed To Elastic Subnet!")

	elasticSubnetConfig.AssetID = assetID
	if err = app.CreateElasticSubnetConfig(subnetName, &elasticSubnetConfig); err != nil {
		return err
	}
	if err = app.UpdateSidecarElasticSubnet(&sc, models.Local, subnetID, assetID, txID, tokenName, tokenSymbol); err != nil {
		return fmt.Errorf("elastic subnet transformation was successful, but failed to update sidecar: %w", err)
	}

	if !transformValidators {
		if !overrideWarning {
			yes, err := app.Prompt.CaptureNoYes("Do you want to transform existing validators to permissionless validators with equal weight? " +
				"Press <No> if you want to customize the structure of your permissionless validators")
			if err != nil {
				return err
			}
			if !yes {
				return nil
			}
			ux.Logger.PrintToUser("Transforming validators to permissionless validators")
			if err = transformValidatorsToPermissionlessLocal(sc, subnetID, subnetName); err != nil {
				return err
			}
		}
	} else {
		ux.Logger.PrintToUser("Transforming validators to permissionless validators")
		if err = transformValidatorsToPermissionlessLocal(sc, subnetID, subnetName); err != nil {
			return err
		}
	}

	PrintTransformResults(subnetName, txID, subnetID, tokenName, tokenSymbol, assetID)
	return nil
}

// select which network to transform to elastic subnet
func promptNetworkElastic(sc models.Sidecar, prompt string) (string, error) {
	var networkOptions []string
	for network := range sc.Networks {
		switch network {
		case models.Local.String():
			networkOptions = append(networkOptions, localDeployment)
		case models.Fuji.String():
			networkOptions = append(networkOptions, fujiDeployment)
		case models.Mainnet.String():
			networkOptions = append(networkOptions, mainnetDeployment)
		}
	}

	if len(networkOptions) == 0 {
		return "", errors.New("no deployment target available, please first deploy created subnet")
	}

	selectedDeployment, err := app.Prompt.CaptureList(prompt, networkOptions)
	if err != nil {
		return "", err
	}
	return selectedDeployment, nil
}

// select which network to transform to elastic subnet
func selectNetworkToTransform(sc models.Sidecar) (string, error) {
	var networkOptions []string
	networkPrompt := "Which network should transform into an elastic Subnet?"
	for network := range sc.Networks {
		switch network {
		case models.Local.String():
			networkOptions = append(networkOptions, localDeployment)
		case models.Fuji.String():
			networkOptions = append(networkOptions, fujiDeployment)
		case models.Mainnet.String():
			networkOptions = append(networkOptions, mainnetDeployment)
		}
	}

	if len(networkOptions) == 0 {
		return "", errors.New("no deployment target available, please first deploy created subnet")
	}

	selectedDeployment, err := app.Prompt.CaptureList(networkPrompt, networkOptions)
	if err != nil {
		return "", err
	}
	return selectedDeployment, nil
}

func PrintTransformResults(chain string, txID ids.ID, subnetID ids.ID, tokenName string, tokenSymbol string, assetID ids.ID) {
	const art = "\n  ______ _           _   _         _____       _                _     _______                   __                        _____                              __       _ " +
		"\n |  ____| |         | | (_)       / ____|     | |              | |   |__   __|                 / _|                      / ____|                            / _|     | |" +
		"\n | |__  | | __ _ ___| |_ _  ___  | (___  _   _| |__  _ __   ___| |_     | |_ __ __ _ _ __  ___| |_ ___  _ __ _ __ ___   | (___  _   _  ___ ___ ___  ___ ___| |_ _   _| |" +
		"\n |  __| | |/ _` / __| __| |/ __|  \\___ \\| | | | '_ \\| '_ \\ / _ \\ __|    | | '__/ _` | '_ \\/ __|  _/ _ \\| '__| '_ ` _ \\   \\___ \\| | | |/ __/ __/ _ \\/ __/ __|  _| | | | |" +
		"\n | |____| | (_| \\__ \\ |_| | (__   ____) | |_| | |_) | | | |  __/ |_     | | | | (_| | | | \\__ \\ || (_) | |  | | | | | |  ____) | |_| | (_| (_|  __/\\__ \\__ \\ | | |_| | |" +
		"\n |______|_|\\__,_|___/\\__|_|\\___| |_____/ \\__,_|_.__/|_| |_|\\___|\\__|    |_|_|  \\__,_|_| |_|___/_| \\___/|_|  |_| |_| |_| |_____/ \\__,_|\\___\\___\\___||___/___/_|  \\__,_|_|" +
		"\n"
	fmt.Print(art)

	table := tablewriter.NewWriter(os.Stdout)
	table.SetRowLine(true)
	table.SetAutoMergeCells(true)
	table.Append([]string{"Token Name", tokenName})
	table.Append([]string{"Token Symbol", tokenSymbol})
	table.Append([]string{"Asset ID", assetID.String()})
	table.Append([]string{"Chain Name", chain})
	table.Append([]string{"Subnet ID", subnetID.String()})
	table.Append([]string{"P-Chain TXID", txID.String()})
	table.Render()
}

func getTokenName() (string, error) {
	ux.Logger.PrintToUser("Select a name for your subnet's native token")
	tokenName, err := app.Prompt.CaptureString("Token name")
	if err != nil {
		return "", err
	}
	return tokenName, nil
}

func getTokenSymbol() (string, error) {
	ux.Logger.PrintToUser("Select a symbol for your subnet's native token")
	tokenSymbol, err := app.Prompt.CaptureString("Token symbol")
	if err != nil {
		return "", err
	}
	return tokenSymbol, nil
}

func checkAllLocalNodesAreCurrentValidators(subnetID ids.ID) error {
	api := constants.LocalAPIEndpoint
	pClient := platformvm.NewClient(api)

	ctx := context.Background()
	validators, err := pClient.GetCurrentValidators(ctx, subnetID, nil)
	if err != nil {
		return err
	}
	defaultLocalNetworkNodeIDs, err := getLocalNetworkIDs()
	if err != nil {
		return err
	}
	for _, localVal := range defaultLocalNetworkNodeIDs {
		currentValidator := false
		for _, validator := range validators {
			if validator.NodeID.String() == localVal {
				currentValidator = true
			}
		}
		if !currentValidator {
			return fmt.Errorf("%s is still not a current validator of the elastic subnet", localVal)
		}
	}
	return nil
}

func transformValidatorsToPermissionlessLocal(sc models.Sidecar, subnetID ids.ID, subnetName string) error {
<<<<<<< HEAD
	stakedTokenAmount, err := promptStakeAmount(subnetName, true)
=======
	stakedTokenAmount, err := promptStakeAmount(subnetName, models.Local)
>>>>>>> aa31fdfd
	if err != nil {
		return err
	}

	validators, err := subnet.GetSubnetValidators(subnetID)
	if err != nil {
		return err
	}

	validatorList := make([]ids.NodeID, len(validators))
	for i, v := range validators {
		validatorList[i] = v.NodeID
	}

	numToRemoveInitially := len(validatorList) - 1
	for _, validator := range validatorList {
		// Remove first 4 nodes locally, wait for minimum lead time (25 seconds) and then remove the last node
		// so that we don't end up with a subnet without any current validators
		if numToRemoveInitially > 0 {
			err = handleRemoveAndAddValidators(sc, subnetID, validator, stakedTokenAmount)
			if err != nil {
				return err
			}
			numToRemoveInitially -= 1
		} else {
			ux.Logger.PrintToUser("Waiting for the first four nodes to be activated as permissionless validators...")
			time.Sleep(constants.StakingMinimumLeadTime)
			err = handleRemoveAndAddValidators(sc, subnetID, validator, stakedTokenAmount)
			if err != nil {
				return err
			}
		}
	}
	time.Sleep(constants.StakingMinimumLeadTime)
	return checkAllLocalNodesAreCurrentValidators(subnetID)
}

func handleRemoveAndAddValidators(sc models.Sidecar, subnetID ids.ID, validator ids.NodeID, stakedAmount uint64) error {
	startTime := time.Now().Add(constants.StakingMinimumLeadTime).UTC()
	endTime := startTime.Add(constants.MinStakeDuration)
	testKey := genesis.EWOQKey
	keyChain := secp256k1fx.NewKeychain(testKey)
	_, err := subnet.IssueRemoveSubnetValidatorTx(keyChain, subnetID, validator)
	if err != nil {
		return err
	}
	ux.Logger.PrintToUser(fmt.Sprintf("Validator %s removed", validator.String()))
	assetID := sc.ElasticSubnet[models.Local.String()].AssetID
	txID, err := subnet.IssueAddPermissionlessValidatorTx(keyChain, subnetID, validator, stakedAmount, assetID, uint64(startTime.Unix()), uint64(endTime.Unix()))
	if err != nil {
		return err
	}
	ux.Logger.PrintToUser(fmt.Sprintf("%s successfully joined elastic subnet as permissionless validator!", validator.String()))
	if err = app.UpdateSidecarPermissionlessValidator(&sc, models.Local, validator.String(), txID); err != nil {
		return fmt.Errorf("joining permissionless subnet was successful, but failed to update sidecar: %w", err)
	}
	return nil
}

func getTokenDenomination() (int, error) {
	ux.Logger.PrintToUser("What's the denomination for your token?")
	ux.Logger.PrintToUser("Denomination determines how balances of this asset are displayed by user interfaces. " +
		"If denomination is 0, 100 units of this asset are displayed as 100. If denomination is 1, 100 units of this asset are displayed as 10.0.")
	tokenDenomination, err := app.Prompt.CapturePositiveInt(
		"Token Denomination",
		[]prompts.Comparator{
			{
				Label: "Min Denomination Value",
				Type:  prompts.MoreThanEq,
				Value: 0,
			},
			{
				Label: "Max Denomination Value",
				Type:  prompts.LessThanEq,
				Value: 32,
			},
		},
	)
	if err != nil {
		return 0, err
	}
	return tokenDenomination, nil
}

func CheckSubnetIsElastic(subnetID ids.ID, network models.Network) (bool, error) {
	var apiURL string
	switch network {
	case models.Mainnet:
		apiURL = constants.MainnetAPIEndpoint
	case models.Fuji:
		apiURL = constants.FujiAPIEndpoint
	default:
		return false, fmt.Errorf("invalid network: %s", network)
	}
	pClient := platformvm.NewClient(apiURL)
	ctx, cancel := context.WithTimeout(context.Background(), constants.E2ERequestTimeout)
	defer cancel()
	_, err := pClient.GetCurrentSupply(ctx, subnetID)
	if err != nil {
		// if subnet is already elastic it will return "not found" error
		if strings.Contains(err.Error(), "not found") {
			return false, errors.New(subnetIsElasticError)
		}
		return false, err
	}
	return true, nil
}

func checkIfTxHasOccurred(
	sc *models.Sidecar,
	network models.Network,
	txName string,
) (bool, ids.ID) {
	if sc.ElasticSubnet == nil {
		return false, ids.Empty
	}
	if sc.ElasticSubnet[network.String()].Txs != nil {
		txID, ok := sc.ElasticSubnet[network.String()].Txs[txName]
		if ok {
			return true, txID
		}
	}
	return false, ids.Empty
}<|MERGE_RESOLUTION|>--- conflicted
+++ resolved
@@ -562,11 +562,7 @@
 }
 
 func transformValidatorsToPermissionlessLocal(sc models.Sidecar, subnetID ids.ID, subnetName string) error {
-<<<<<<< HEAD
-	stakedTokenAmount, err := promptStakeAmount(subnetName, true)
-=======
-	stakedTokenAmount, err := promptStakeAmount(subnetName, models.Local)
->>>>>>> aa31fdfd
+	stakedTokenAmount, err := promptStakeAmount(subnetName, true, models.Local)
 	if err != nil {
 		return err
 	}
