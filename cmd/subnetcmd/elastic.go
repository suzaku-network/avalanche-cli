--- conflicted
+++ resolved
@@ -698,22 +698,8 @@
 }
 
 func CheckSubnetIsElastic(subnetID ids.ID, network models.Network) (bool, error) {
-<<<<<<< HEAD
-	var apiURL string
-	switch network {
-	case models.Mainnet:
-		apiURL = constants.MainnetAPIEndpoint
-	case models.Fuji:
-		apiURL = constants.FujiAPIEndpoint
-	default:
-		return false, fmt.Errorf("invalid network: %s", network)
-	}
-	pClient := platformvm.NewClient(apiURL)
+	pClient := platformvm.NewClient(network.Endpoint)
 	ctx, cancel := utils.GetAPIContext()
-=======
-	pClient := platformvm.NewClient(network.Endpoint)
-	ctx, cancel := context.WithTimeout(context.Background(), constants.E2ERequestTimeout)
->>>>>>> 88d64f6f
 	defer cancel()
 	_, _, err := pClient.GetCurrentSupply(ctx, subnetID)
 	if err != nil {
