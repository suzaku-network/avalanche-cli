// Copyright (C) 2022, Ava Labs, Inc. All rights reserved.
// See the file LICENSE for licensing terms.
package cmd

import (
	"fmt"
	"os"
	"os/user"
	"path/filepath"

	"github.com/ava-labs/avalanche-cli/cmd/backendcmd"
	"github.com/ava-labs/avalanche-cli/cmd/networkcmd"
	"github.com/ava-labs/avalanche-cli/cmd/subnetcmd"
	"github.com/ava-labs/avalanche-cli/pkg/application"
	"github.com/ava-labs/avalanche-cli/pkg/config"
	"github.com/ava-labs/avalanche-cli/pkg/constants"
	"github.com/ava-labs/avalanche-cli/pkg/prompts"
	"github.com/ava-labs/avalanche-cli/pkg/ux"
	"github.com/ava-labs/avalanchego/utils/logging"
	"github.com/ava-labs/avalanchego/utils/perms"
	"github.com/spf13/cobra"
	"github.com/spf13/viper"
)

var (
	app *application.Avalanche

	logLevel     string
	Version      = ""
	snapshotsDir string
	cfgFile      string
)

func NewRootCmd() *cobra.Command {
	// rootCmd represents the base command when called without any subcommands
	rootCmd := &cobra.Command{
		Use: "avalanche",
		Long: `Avalanche CLI is a command line tool that gives developers access to
everything Avalanche. This beta release specializes in helping developers
build and test subnets.

To get started, look at the documentation for the subcommands or jump right
in with avalanche subnet create myNewSubnet.`,
		PersistentPreRunE: createApp,
		Version:           Version,
	}

	// Disable printing the completion command
	rootCmd.CompletionOptions.HiddenDefaultCmd = true

	rootCmd.PersistentFlags().StringVar(&cfgFile, "config", "", "config file (default is $HOME/.avalanche-cli.json)")
	rootCmd.PersistentFlags().StringVar(&logLevel, "log-level", "ERROR", "log level for the application")

	// add sub commands
	rootCmd.AddCommand(subnetcmd.NewCmd(app))
	rootCmd.AddCommand(networkcmd.NewCmd(app))

	// add hidden backend command
	rootCmd.AddCommand(backendcmd.NewCmd(app))

	return rootCmd
}

func createApp(cmd *cobra.Command, args []string) error {
	baseDir, err := setupEnv()
	if err != nil {
		return err
	}
	log, err := setupLogging(baseDir)
	if err != nil {
		return err
	}
<<<<<<< HEAD
	cf := config.New()
	app.Setup(baseDir, log, cf)
	cobra.OnInitialize(initConfig)
=======
	app.Setup(baseDir, log, prompts.NewPrompter())
>>>>>>> 38f05b74
	return nil
}

func setupEnv() (string, error) {
	// Set base dir
	usr, err := user.Current()
	if err != nil {
		// no logger here yet
		fmt.Printf("unable to get system user %s\n", err)
		return "", err
	}
	baseDir := filepath.Join(usr.HomeDir, constants.BaseDirName)

	// Create base dir if it doesn't exist
	err = os.MkdirAll(baseDir, os.ModePerm)
	if err != nil {
		// no logger here yet
		fmt.Printf("failed creating the basedir %s: %s\n", baseDir, err)
		return "", err
	}

	// Create snapshots dir if it doesn't exist
	snapshotsDir = filepath.Join(baseDir, constants.SnapshotsDirName)
	if err = os.MkdirAll(snapshotsDir, os.ModePerm); err != nil {
		fmt.Printf("failed creating the snapshots dir %s: %s\n", snapshotsDir, err)
		os.Exit(1)
	}

	return baseDir, nil
}

func setupLogging(baseDir string) (logging.Logger, error) {
	var err error

	config := logging.Config{}
	config.LogLevel = logging.Info
	config.DisplayLevel, err = logging.ToLevel(logLevel)
	if err != nil {
		return nil, fmt.Errorf("invalid log level configured: %s", logLevel)
	}
	config.Directory = filepath.Join(baseDir, "logs")
	if err := os.MkdirAll(config.Directory, perms.ReadWriteExecute); err != nil {
		return nil, fmt.Errorf("failed creating log directory: %w", err)
	}

	// some logging config params
	config.LogFormat = logging.Colors
	config.MaxSize = constants.MaxLogFileSize
	config.MaxFiles = constants.MaxNumOfLogFiles
	config.MaxAge = constants.RetainOldFiles

	factory := logging.NewFactory(config)
	log, err := factory.Make("avalanche")
	if err != nil {
		factory.Close()
		return nil, fmt.Errorf("failed setting up logging, exiting: %s", err)
	}
	// create the user facing logger as a global var
	ux.NewUserLog(log, os.Stdout)
	return log, nil
}

// initConfig reads in config file and ENV variables if set.
func initConfig() {
	if cfgFile != "" {
		// Use config file from the flag.
		viper.SetConfigFile(cfgFile)
	} else {
		// Search for default config.
		home, err := os.UserHomeDir()
		cobra.CheckErr(err)
		viper.AddConfigPath(home)
		viper.SetConfigType(constants.DefaultConfigFileType)
		viper.SetConfigName(constants.DefaultConfigFileName)
	}

	viper.AutomaticEnv() // read in environment variables that match

	// If a config file is found, read it in.
	if err := viper.ReadInConfig(); err == nil {
		app.Log.Info("Using config file: %s", viper.ConfigFileUsed())
	} else {
		app.Log.Info("No log file found")
	}
}

// Execute adds all child commands to the root command and sets flags appropriately.
// This is called by main.main(). It only needs to happen once to the rootCmd.
func Execute() {
	app = application.New()
	rootCmd := NewRootCmd()
	err := rootCmd.Execute()
	if err != nil {
		os.Exit(1)
	}
}<|MERGE_RESOLUTION|>--- conflicted
+++ resolved
@@ -70,13 +70,9 @@
 	if err != nil {
 		return err
 	}
-<<<<<<< HEAD
 	cf := config.New()
-	app.Setup(baseDir, log, cf)
+	app.Setup(baseDir, log, cf, prompts.NewPrompter())
 	cobra.OnInitialize(initConfig)
-=======
-	app.Setup(baseDir, log, prompts.NewPrompter())
->>>>>>> 38f05b74
 	return nil
 }
 
