--- conflicted
+++ resolved
@@ -26,15 +26,10 @@
 var (
 	app *application.Avalanche
 
-<<<<<<< HEAD
-	logLevel string
-	Version  = ""
-=======
 	logLevel     string
 	Version      = ""
 	snapshotsDir string
 	cfgFile      string
->>>>>>> 252240de
 )
 
 func NewRootCmd() *cobra.Command {
