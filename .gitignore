--- conflicted
+++ resolved
@@ -1,8 +1,4 @@
-<<<<<<< HEAD
-.vscode/
-avalanche-cli
 *.swp
-=======
 *.log
 *~
 .DS_Store
@@ -33,5 +29,4 @@
 
 bin/
 build/
-avalanche-cli
->>>>>>> 3fc65058
+avalanche-cli