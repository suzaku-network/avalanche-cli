--- conflicted
+++ resolved
@@ -23,13 +23,8 @@
 	github.com/spf13/viper v1.15.0
 	github.com/stretchr/testify v1.8.2
 	go.uber.org/zap v1.24.0
-<<<<<<< HEAD
-	golang.org/x/mod v0.8.0
-	google.golang.org/protobuf v1.28.1
-=======
 	golang.org/x/mod v0.9.0
 	google.golang.org/protobuf v1.29.0
->>>>>>> 137f0fb8
 	gopkg.in/yaml.v2 v2.4.0
 	gopkg.in/yaml.v3 v3.0.1
 )
