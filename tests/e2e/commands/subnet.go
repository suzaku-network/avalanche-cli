--- conflicted
+++ resolved
@@ -468,7 +468,6 @@
 	gomega.Expect(exists).Should(gomega.BeTrue())
 }
 
-<<<<<<< HEAD
 /* #nosec G204 */
 func DescribeSubnet(subnetName string) (string, error) {
 	// Create config
@@ -486,7 +485,8 @@
 		utils.PrintStdErr(err)
 	}
 	return string(output), err
-=======
+}
+
 func SimulateGetSubnetStatsFuji(subnetName, subnetID string) string {
 	// Check config does already exist:
 	// We want to run stats on an existing subnet
@@ -520,5 +520,4 @@
 	}
 	gomega.Expect(exitErr).Should(gomega.BeNil())
 	return string(output)
->>>>>>> 73b41020
 }