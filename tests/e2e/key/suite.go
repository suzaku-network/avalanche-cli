package key

import (
	"fmt"
	"os"
	"path"
	"strings"

	"github.com/ava-labs/avalanche-cli/pkg/constants"
	"github.com/ava-labs/avalanche-cli/tests/e2e/commands"
	"github.com/ava-labs/avalanche-cli/tests/e2e/utils"
	ginkgo "github.com/onsi/ginkgo/v2"
	"github.com/onsi/gomega"
)

const (
	keyName   = "e2eKey"
	testKey   = "tests/e2e/assets/test_key.pk"
	outputKey = "/tmp/testKey.pk"
)

var _ = ginkgo.Describe("[Key]", func() {
	ginkgo.AfterEach(func() {
		err := utils.DeleteKey(keyName)
		gomega.Expect(err).Should(gomega.BeNil())
		os.Remove(outputKey)
	})

	ginkgo.It("can create a new key", func() {
		// Check config does not already exist
		exists, err := utils.KeyExists(keyName)
		gomega.Expect(err).Should(gomega.BeNil())
		gomega.Expect(exists).Should(gomega.BeFalse())

		output, err := commands.CreateKey(keyName)
		if err != nil {
			fmt.Println(output)
			utils.PrintStdErr(err)
		}
		gomega.Expect(err).Should(gomega.BeNil())

		exists, err = utils.KeyExists(keyName)
		gomega.Expect(err).Should(gomega.BeNil())
		gomega.Expect(exists).Should(gomega.BeTrue())
	})

	ginkgo.It("can create a key from file", func() {
		// Check config does not already exist
		exists, err := utils.KeyExists(keyName)
		gomega.Expect(err).Should(gomega.BeNil())
		gomega.Expect(exists).Should(gomega.BeFalse())

		output, err := commands.CreateKeyFromPath(keyName, testKey)
		if err != nil {
			fmt.Println(output)
			utils.PrintStdErr(err)
		}
		gomega.Expect(err).Should(gomega.BeNil())

		exists, err = utils.KeyExists(keyName)
		gomega.Expect(err).Should(gomega.BeNil())
		gomega.Expect(exists).Should(gomega.BeTrue())

		// Check two keys are equal
		genKeyPath := path.Join(utils.GetBaseDir(), constants.KeyDir, keyName+constants.KeySuffix)
		equal, err := utils.CheckKeyEquality(testKey, genKeyPath)
		if err != nil {
			fmt.Println(output)
			utils.PrintStdErr(err)
		}
		gomega.Expect(err).Should(gomega.BeNil())
		gomega.Expect(equal).Should(gomega.BeTrue())
	})

	ginkgo.It("can overwrite a key with force", func() {
		// Check config does not already exist
		exists, err := utils.KeyExists(keyName)
		gomega.Expect(err).Should(gomega.BeNil())
		gomega.Expect(exists).Should(gomega.BeFalse())

		output, err := commands.CreateKey(keyName)
		if err != nil {
			fmt.Println(output)
			utils.PrintStdErr(err)
		}
		gomega.Expect(err).Should(gomega.BeNil())

		// Key exists
		exists, err = utils.KeyExists(keyName)
		gomega.Expect(err).Should(gomega.BeNil())
		gomega.Expect(exists).Should(gomega.BeTrue())

		// Create key again, should succeed
		output, err = commands.CreateKeyForce(keyName)
		if err != nil {
			fmt.Println(output)
			utils.PrintStdErr(err)
		}
		gomega.Expect(err).Should(gomega.BeNil())
	})

	ginkgo.It("cannot overwrite a key without force", func() {
		// Check config does not already exist
		exists, err := utils.KeyExists(keyName)
		gomega.Expect(err).Should(gomega.BeNil())
		gomega.Expect(exists).Should(gomega.BeFalse())

		output, err := commands.CreateKey(keyName)
		if err != nil {
			fmt.Println(output)
			utils.PrintStdErr(err)
		}
		gomega.Expect(err).Should(gomega.BeNil())

		// Key exists
		exists, err = utils.KeyExists(keyName)
		gomega.Expect(err).Should(gomega.BeNil())
		gomega.Expect(exists).Should(gomega.BeTrue())

		// Create key again, should fail
		_, err = commands.CreateKey(keyName)
		gomega.Expect(err).Should(gomega.HaveOccurred())
	})

<<<<<<< HEAD
	ginkgo.It("can list a created key", func() {
		regex := `(\+-+\+\n)\|\s+KEY\sNAME\s+\|\n(\+-+\+\n)((\|\s+\w+\s+\|\n)(\+-+\+(\n|$)))+`

		// Create a key
		output, err := commands.CreateKey(keyName)
=======
	ginkgo.It("can export a key to stdout", func() {
		// Create key
		output, err := commands.CreateKeyFromPath(keyName, testKey)
		if err != nil {
			fmt.Println(output)
			utils.PrintStdErr(err)
		}
		gomega.Expect(err).Should(gomega.BeNil())

		// Export the key
		exportedKey, err := commands.ExportKey(keyName)
		if err != nil {
			fmt.Println(exportedKey)
			utils.PrintStdErr(err)
		}
		gomega.Expect(err).Should(gomega.BeNil())

		// Trim the trailing newline from the export
		exportedKey = strings.TrimSuffix(exportedKey, "\n")

		// Check two keys are equal
		originalKeyBytes, err := os.ReadFile(testKey)
		gomega.Expect(err).Should(gomega.BeNil())
		gomega.Expect(exportedKey).Should(gomega.Equal(string(originalKeyBytes)))
	})

	ginkgo.It("can export a key to file", func() {
		// Check output key does not already exist
		_, err := os.Stat(outputKey)
		gomega.Expect(err).Should(gomega.HaveOccurred())

		// Create key
		output, err := commands.CreateKeyFromPath(keyName, testKey)
>>>>>>> 83daa4e2
		if err != nil {
			fmt.Println(output)
			utils.PrintStdErr(err)
		}
		gomega.Expect(err).Should(gomega.BeNil())

<<<<<<< HEAD
		// Call list cmd
		output, err = commands.ListKeys()
=======
		// Export the key
		output, err = commands.ExportKeyToFile(keyName, outputKey)
>>>>>>> 83daa4e2
		if err != nil {
			fmt.Println(output)
			utils.PrintStdErr(err)
		}
		gomega.Expect(err).Should(gomega.BeNil())

<<<<<<< HEAD
		// The matcher for this test is a little weird. Instead of matching an exact
		// string, we check that it matches a regex and contains created keyName. This
		// is to facilitate running the test locally. If you have other keys in your
		// key directory, they will be printed as well. It's impossible to check the
		// list output for exact equality without removing pre-existing user keys.
		// Hence, the matcher here.
		gomega.Expect(output).Should(gomega.MatchRegexp(regex))
		gomega.Expect(output).Should(gomega.ContainSubstring(keyName))
=======
		// Check two keys are equal
		equal, err := utils.CheckKeyEquality(testKey, outputKey)
		if err != nil {
			fmt.Println(output)
			utils.PrintStdErr(err)
		}
		gomega.Expect(err).Should(gomega.BeNil())
		gomega.Expect(equal).Should(gomega.BeTrue())
>>>>>>> 83daa4e2
	})
})<|MERGE_RESOLUTION|>--- conflicted
+++ resolved
@@ -121,69 +121,27 @@
 		_, err = commands.CreateKey(keyName)
 		gomega.Expect(err).Should(gomega.HaveOccurred())
 	})
-
-<<<<<<< HEAD
+  
 	ginkgo.It("can list a created key", func() {
 		regex := `(\+-+\+\n)\|\s+KEY\sNAME\s+\|\n(\+-+\+\n)((\|\s+\w+\s+\|\n)(\+-+\+(\n|$)))+`
 
 		// Create a key
 		output, err := commands.CreateKey(keyName)
-=======
-	ginkgo.It("can export a key to stdout", func() {
-		// Create key
-		output, err := commands.CreateKeyFromPath(keyName, testKey)
-		if err != nil {
-			fmt.Println(output)
-			utils.PrintStdErr(err)
-		}
-		gomega.Expect(err).Should(gomega.BeNil())
-
-		// Export the key
-		exportedKey, err := commands.ExportKey(keyName)
-		if err != nil {
-			fmt.Println(exportedKey)
-			utils.PrintStdErr(err)
-		}
-		gomega.Expect(err).Should(gomega.BeNil())
-
-		// Trim the trailing newline from the export
-		exportedKey = strings.TrimSuffix(exportedKey, "\n")
-
-		// Check two keys are equal
-		originalKeyBytes, err := os.ReadFile(testKey)
-		gomega.Expect(err).Should(gomega.BeNil())
-		gomega.Expect(exportedKey).Should(gomega.Equal(string(originalKeyBytes)))
-	})
-
-	ginkgo.It("can export a key to file", func() {
-		// Check output key does not already exist
-		_, err := os.Stat(outputKey)
-		gomega.Expect(err).Should(gomega.HaveOccurred())
-
-		// Create key
-		output, err := commands.CreateKeyFromPath(keyName, testKey)
->>>>>>> 83daa4e2
-		if err != nil {
-			fmt.Println(output)
-			utils.PrintStdErr(err)
-		}
-		gomega.Expect(err).Should(gomega.BeNil())
-
-<<<<<<< HEAD
-		// Call list cmd
+    if err != nil {
+			fmt.Println(output)
+			utils.PrintStdErr(err)
+		}
+		gomega.Expect(err).Should(gomega.BeNil())
+    
+    // Call list cmd
 		output, err = commands.ListKeys()
-=======
-		// Export the key
-		output, err = commands.ExportKeyToFile(keyName, outputKey)
->>>>>>> 83daa4e2
-		if err != nil {
-			fmt.Println(output)
-			utils.PrintStdErr(err)
-		}
-		gomega.Expect(err).Should(gomega.BeNil())
-
-<<<<<<< HEAD
-		// The matcher for this test is a little weird. Instead of matching an exact
+    if err != nil {
+			fmt.Println(output)
+			utils.PrintStdErr(err)
+		}
+		gomega.Expect(err).Should(gomega.BeNil())
+    
+    // The matcher for this test is a little weird. Instead of matching an exact
 		// string, we check that it matches a regex and contains created keyName. This
 		// is to facilitate running the test locally. If you have other keys in your
 		// key directory, they will be printed as well. It's impossible to check the
@@ -191,7 +149,55 @@
 		// Hence, the matcher here.
 		gomega.Expect(output).Should(gomega.MatchRegexp(regex))
 		gomega.Expect(output).Should(gomega.ContainSubstring(keyName))
-=======
+    })
+
+	ginkgo.It("can export a key to stdout", func() {
+		// Create key
+		output, err := commands.CreateKeyFromPath(keyName, testKey)
+		if err != nil {
+			fmt.Println(output)
+			utils.PrintStdErr(err)
+		}
+		gomega.Expect(err).Should(gomega.BeNil())
+
+		// Export the key
+		exportedKey, err := commands.ExportKey(keyName)
+		if err != nil {
+			fmt.Println(exportedKey)
+			utils.PrintStdErr(err)
+		}
+		gomega.Expect(err).Should(gomega.BeNil())
+
+		// Trim the trailing newline from the export
+		exportedKey = strings.TrimSuffix(exportedKey, "\n")
+
+		// Check two keys are equal
+		originalKeyBytes, err := os.ReadFile(testKey)
+		gomega.Expect(err).Should(gomega.BeNil())
+		gomega.Expect(exportedKey).Should(gomega.Equal(string(originalKeyBytes)))
+	})
+
+	ginkgo.It("can export a key to file", func() {
+		// Check output key does not already exist
+		_, err := os.Stat(outputKey)
+		gomega.Expect(err).Should(gomega.HaveOccurred())
+
+		// Create key
+		output, err := commands.CreateKeyFromPath(keyName, testKey)
+    if err != nil {
+			fmt.Println(exportedKey)
+			utils.PrintStdErr(err)
+		}
+		gomega.Expect(err).Should(gomega.BeNil())
+
+		// Export the key
+		output, err = commands.ExportKeyToFile(keyName, outputKey)
+    if err != nil {
+			fmt.Println(exportedKey)
+			utils.PrintStdErr(err)
+		}
+		gomega.Expect(err).Should(gomega.BeNil())
+
 		// Check two keys are equal
 		equal, err := utils.CheckKeyEquality(testKey, outputKey)
 		if err != nil {
@@ -200,6 +206,5 @@
 		}
 		gomega.Expect(err).Should(gomega.BeNil())
 		gomega.Expect(equal).Should(gomega.BeTrue())
->>>>>>> 83daa4e2
 	})
 })