--- conflicted
+++ resolved
@@ -165,13 +165,8 @@
 	ux.Logger.PrintToUser("VMs ready.")
 
 	if !networkBooted {
-<<<<<<< HEAD
-		if err := startNetwork(ctx, cli, avalancheGoBinPath, pluginDir, runDir); err != nil {
+		if err := d.startNetwork(ctx, cli, avalancheGoBinPath, pluginDir, runDir); err != nil {
 			return ids.Empty, ids.Empty, err
-=======
-		if err := d.startNetwork(ctx, cli, avalancheGoBinPath, pluginDir, runDir); err != nil {
-			return err
->>>>>>> 252240de
 		}
 	}
 
@@ -521,7 +516,7 @@
 }
 
 // start the network
-func (d *Deployer) startNetwork(
+func (d *LocalSubnetDeployer) startNetwork(
 	ctx context.Context,
 	cli client.Client,
 	avalancheGoBinPath string,
