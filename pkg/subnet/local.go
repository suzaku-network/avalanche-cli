--- conflicted
+++ resolved
@@ -201,13 +201,8 @@
 // * checks if avalanchego is installed in the local binary path
 // * if not, it downloads it and installs it (os - and archive dependent)
 // * returns the location of the avalanchego path
-<<<<<<< HEAD
-func (d *SubnetDeployer) setupLocalEnv() (string, error) {
+func (d *Deployer) setupLocalEnv() (string, error) {
 	binDir := filepath.Join(d.app.GetBaseDir(), constants.AvalancheCliBinDir)
-=======
-func (d *Deployer) setupLocalEnv() (string, error) {
-	binDir := filepath.Join(d.baseDir, constants.AvalancheCliBinDir)
->>>>>>> 3b549673
 	binPrefix := "avalanchego-v"
 
 	exists, avagoDir, err := d.binChecker.ExistsWithLatestVersion(binDir, binPrefix)
