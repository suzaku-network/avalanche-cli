--- conflicted
+++ resolved
@@ -4,12 +4,9 @@
 package aws
 
 import (
-<<<<<<< HEAD
 	"errors"
-=======
 	"fmt"
 	"sort"
->>>>>>> 80a243c8
 	"strings"
 
 	"github.com/ava-labs/avalanche-cli/pkg/constants"
