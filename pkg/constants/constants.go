// Copyright (C) 2022, Ava Labs, Inc. All rights reserved.
// See the file LICENSE for licensing terms.
package constants

import (
	"time"
)

const (
	DefaultPerms755 = 0o755

	BaseDirName = ".avalanche-cli"
	LogDir      = "logs"

	ServerRunFile      = "gRPCserver.run"
	AvalancheCliBinDir = "bin"
	RunDir             = "runs"

	SuffixSeparator              = "_"
	SidecarFileName              = "sidecar.json"
	GenesisFileName              = "genesis.json"
	GenesisMainnetFileName       = "genesis_mainnet.json"
	ElasticSubnetConfigFileName  = "elastic_subnet_config.json"
	SidecarSuffix                = SuffixSeparator + SidecarFileName
	GenesisSuffix                = SuffixSeparator + GenesisFileName
	NodeFileName                 = "node.json"
	NodeCloudConfigFileName      = "node_cloud_config.json"
	TerraformDir                 = "terraform"
	AnsibleDir                   = "ansible"
	AnsibleHostInventoryFileName = "hosts"
	StopAWSNode                  = "stop-aws-node"
	CreateAWSNode                = "create-aws-node"
	GetAWSNodeIP                 = "get-aws-node-ip"
	ClusterConfigFileName        = "cluster_config.json"
	BLSFileName                  = "signer.key"
	SidecarVersion               = "1.4.0"

	MaxLogFileSize   = 4
	MaxNumOfLogFiles = 5
	RetainOldFiles   = 0 // retain all old log files

	RequestTimeout    = 3 * time.Minute
	E2ERequestTimeout = 30 * time.Second

	SimulatePublicNetwork = "SIMULATE_PUBLIC_NETWORK"
	FujiAPIEndpoint       = "https://api.avax-test.network"
	MainnetAPIEndpoint    = "https://api.avax.network"

	// this depends on bootstrap snapshot
	LocalAPIEndpoint = "http://127.0.0.1:9650"
	LocalNetworkID   = 1337

	DefaultTokenName = "TEST"

	HealthCheckInterval = 100 * time.Millisecond

	// it's unlikely anyone would want to name a snapshot `default`
	// but let's add some more entropy
	SnapshotsDirName             = "snapshots"
	DefaultSnapshotName          = "default-1654102509"
	BootstrapSnapshotArchiveName = "bootstrapSnapshot.tar.gz"
	BootstrapSnapshotLocalPath   = "assets/" + BootstrapSnapshotArchiveName
	BootstrapSnapshotURL         = "https://github.com/ava-labs/avalanche-cli/raw/main/" + BootstrapSnapshotLocalPath
	BootstrapSnapshotSHA256URL   = "https://github.com/ava-labs/avalanche-cli/raw/main/assets/sha256sum.txt"

	CliInstallationURL    = "https://raw.githubusercontent.com/ava-labs/avalanche-cli/main/scripts/install.sh"
	ExpectedCliInstallErr = "resource temporarily unavailable"
	EIPLimitErr           = "AddressLimitExceeded"
	KeyDir                = "key"
	KeySuffix             = ".pk"
	YAMLSuffix            = ".yml"
	ConfigDir             = "config"

	Enable = "enable"

	Disable = "disable"

	TimeParseLayout             = "2006-01-02 15:04:05"
	MinStakeWeight              = 1
	DefaultStakeWeight          = 20
	AVAXSymbol                  = "AVAX"
	DefaultFujiStakeDuration    = "48h"
	DefaultMainnetStakeDuration = "336h"
	// The absolute minimum is 25 seconds, but set to 1 minute to allow for
	// time to go through the command
<<<<<<< HEAD
	StakingStartLeadTime                   = 5 * time.Minute
	StakingMinimumLeadTime                 = 25 * time.Second
	PrimaryNetworkValidatingStartLeadTime  = 20 * time.Second
	AWSCloudServerRunningState             = "running"
	TerraformNodeConfigFile                = "node_config.tf"
	AvalancheCLISuffix                     = "-avalanche-cli"
	AWSDefaultCredential                   = "default"
	GCPDefaultImageProvider                = "ubuntu-os-cloud"
	GCPImageFilter                         = "family=ubuntu-2004* AND architecture=x86_64"
	GCPEnvVar                              = "GOOGLE_APPLICATION_CREDENTIALS"
	CertSuffix                             = "-kp.pem"
	AWSSecurityGroupSuffix                 = "-sg"
	ExportSubnetSuffix                     = "-export.dat"
	SSHTCPPort                             = 22
	AvalanchegoAPIPort                     = 9650
	AvalanchegoP2PPort                     = 9651
	CloudServerStorageSize                 = 1000
	OutboundPort                           = 0
	Terraform                              = "terraform"
	AnsiblePlaybook                        = "ansible-playbook"
	SetupNodePlaybook                      = "playbook/setupNode.yml"
	CopyStakingFilesPlaybook               = "playbook/copyStakingFiles.yml"
	ExportSubnetPlaybook                   = "playbook/exportSubnet.yml"
	GetNodeIDPlaybook                      = "playbook/getNodeID.yml"
	IsBootstrappedPlaybook                 = "playbook/isBootstrapped.yml"
	IsSubnetSyncedPlaybook                 = "playbook/isSubnetSynced.yml"
	TrackSubnetPlaybook                    = "playbook/trackSubnet.yml"
	UpdateSubnetPlaybook                   = "playbook/updateSubnet.yml"
	AvalancheGoVersionPlaybook             = "playbook/avalancheGoVersion.yml"
	SetupBuildEnvPlaybook                  = "playbook/setupBuildEnv.yml"
	SetupCLIFromSourcePlaybook             = "playbook/setupCLIFromSource.yml"
	BuildEnvGolangVersion                  = "1.21.1"
	IsBootstrappedJSONFile                 = "isBootstrapped.json"
	AvalancheGoVersionJSONFile             = "avalancheGoVersion.json"
	NodeIDJSONFile                         = "nodeID.json"
	SubnetSyncJSONFile                     = "isSubnetSynced.json"
	AnsibleInventoryDir                    = "inventories"
	AnsiblePlaybookDir                     = "playbook"
	AnsibleStatusDir                       = "status"
	AnsibleInventoryFlag                   = "-i"
	AnsibleExtraArgsIdentitiesOnlyFlag     = "--ssh-extra-args='-o IdentitiesOnly=yes'"
	AnsibleExtraVarsFlag                   = "--extra-vars"
	CloudCLIBranch                         = "custom-vms-cloud-10"
	DefaultConfigFileName                  = ".avalanche-cli"
	DefaultConfigFileType                  = "json"
	WriteReadReadPerms                     = 0o644
	AWSCloudService                        = "Amazon Web Services"
	GCPCloudService                        = "Google Cloud Platform"
	AWSNodeAnsiblePrefix                   = "aws_node"
	GCPNodeAnsiblePrefix                   = "gcp_node"
	GCPProjectNameClusterConfig            = "projectName"
	GCPServiceAccountFilePathClusterConfig = "serviceAccountFilePath"
	CustomVMDir                            = "vms"
=======
	StakingStartLeadTime                  = 5 * time.Minute
	StakingMinimumLeadTime                = 25 * time.Second
	PrimaryNetworkValidatingStartLeadTime = 20 * time.Second
	AWSCloudServerRunningState            = "running"
	TerraformNodeConfigFile               = "node_config.tf"
	AvalancheCLISuffix                    = "-avalanche-cli"
	AWSDefaultCredential                  = "default"
	CertSuffix                            = "-kp.pem"
	AWSSecurityGroupSuffix                = "-sg"
	ExportSubnetSuffix                    = "-export.dat"
	SSHTCPPort                            = 22
	AvalanchegoAPIPort                    = 9650
	AvalanchegoP2PPort                    = 9651
	CloudServerStorageSize                = 1000
	OutboundPort                          = 0
	Terraform                             = "terraform"
	AnsiblePlaybook                       = "ansible-playbook"
	SetupNodePlaybook                     = "playbook/setupNode.yml"
	CopyStakingFilesPlaybook              = "playbook/copyStakingFiles.yml"
	ExportSubnetPlaybook                  = "playbook/exportSubnet.yml"
	GetNodeIDPlaybook                     = "playbook/getNodeID.yml"
	IsBootstrappedPlaybook                = "playbook/isBootstrapped.yml"
	IsSubnetSyncedPlaybook                = "playbook/isSubnetSynced.yml"
	TrackSubnetPlaybook                   = "playbook/trackSubnet.yml"
	UpdateSubnetPlaybook                  = "playbook/updateSubnet.yml"
	AvalancheGoVersionPlaybook            = "playbook/avalancheGoVersion.yml"
	SetupBuildEnvPlaybook                 = "playbook/setupBuildEnv.yml"
	SetupCLIFromSourcePlaybook            = "playbook/setupCLIFromSource.yml"
	BuildEnvGolangVersion                 = "1.21.1"
	IsBootstrappedJSONFile                = "isBootstrapped.json"
	AvalancheGoVersionJSONFile            = "avalancheGoVersion.json"
	NodeIDJSONFile                        = "nodeID.json"
	SubnetSyncJSONFile                    = "isSubnetSynced.json"
	AnsibleInventoryDir                   = "inventories"
	AnsiblePlaybookDir                    = "playbook"
	AnsibleStatusDir                      = "status"
	AnsibleInventoryFlag                  = "-i"
	AnsibleExtraArgsIdentitiesOnlyFlag    = "--ssh-extra-args='-o IdentitiesOnly=yes'"
	AnsibleSSHParams                      = "-o IdentitiesOnly=yes"
	AnsibleExtraVarsFlag                  = "--extra-vars"
	AnsibleSSHUser                        = "ubuntu"
	AnsibleAWSNodePrefix                  = "aws_node_"
	CloudCLIBranch                        = "custom-vms-cloud-10"
	DefaultConfigFileName                 = ".avalanche-cli"
	DefaultConfigFileType                 = "json"
	WriteReadReadPerms                    = 0o644

	CustomVMDir = "vms"
>>>>>>> dc122536

	AvaLabsOrg          = "ava-labs"
	AvalancheGoRepoName = "avalanchego"
	SubnetEVMRepoName   = "subnet-evm"
	CliRepoName         = "avalanche-cli"

	AvalancheGoInstallDir = "avalanchego"
	SubnetEVMInstallDir   = "subnet-evm"

	SubnetEVMBin = "subnet-evm"

	DefaultNodeRunURL = "http://127.0.0.1:9650"

	APMDir                = ".apm"
	APMLogName            = "apm.log"
	DefaultAvaLabsPackage = "ava-labs/avalanche-plugins-core"
	APMPluginDir          = "apm_plugins"

	// #nosec G101
	GithubAPITokenEnvVarName = "AVALANCHE_CLI_GITHUB_TOKEN"

	ReposDir       = "repos"
	SubnetDir      = "subnets"
	NodesDir       = "nodes"
	VMDir          = "vms"
	ChainConfigDir = "chains"

	SubnetType                 = "subnet type"
	PrecompileType             = "precompile type"
	CustomAirdrop              = "custom-airdrop"
	NumberOfAirdrops           = "airdrop-addresses"
	SubnetConfigFileName       = "subnet.json"
	ChainConfigFileName        = "chain.json"
	PerNodeChainConfigFileName = "per-node-chain.json"
	NodeConfigFileName         = "node-config.json"

	GitRepoCommitName  = "Avalanche-CLI"
	GitRepoCommitEmail = "info@avax.network"
	AvaLabsMaintainers = "ava-labs"

	UpgradeBytesFileName      = "upgrade.json"
	UpgradeBytesLockExtension = ".lock"
	NotAvailableLabel         = "Not available"
	BackendCmd                = "avalanche-cli-backend"

	AvalancheGoVersionUnknown            = "n/a"
	AvalancheGoCompatibilityVersionAdded = "v1.9.2"
	AvalancheGoCompatibilityURL          = "https://raw.githubusercontent.com/ava-labs/avalanchego/master/version/compatibility.json"
	SubnetEVMRPCCompatibilityURL         = "https://raw.githubusercontent.com/ava-labs/subnet-evm/master/compatibility.json"

	YesLabel = "Yes"
	NoLabel  = "No"

	SubnetIDLabel     = "SubnetID: "
	BlockchainIDLabel = "BlockchainID: "

	PluginDir = "plugins"

	Network        = "network"
	MultiSig       = "multi-sig"
	SkipUpdateFlag = "skip-update-check"
	LastFileName   = ".last_actions.json"

	DefaultWalletCreationTimeout = 5 * time.Second

	DefaultConfirmTxTimeout = 20 * time.Second
)<|MERGE_RESOLUTION|>--- conflicted
+++ resolved
@@ -83,7 +83,6 @@
 	DefaultMainnetStakeDuration = "336h"
 	// The absolute minimum is 25 seconds, but set to 1 minute to allow for
 	// time to go through the command
-<<<<<<< HEAD
 	StakingStartLeadTime                   = 5 * time.Minute
 	StakingMinimumLeadTime                 = 25 * time.Second
 	PrimaryNetworkValidatingStartLeadTime  = 20 * time.Second
@@ -125,6 +124,7 @@
 	AnsibleStatusDir                       = "status"
 	AnsibleInventoryFlag                   = "-i"
 	AnsibleExtraArgsIdentitiesOnlyFlag     = "--ssh-extra-args='-o IdentitiesOnly=yes'"
+	AnsibleSSHParams                       = "-o IdentitiesOnly=yes -o StrictHostKeyChecking=no"
 	AnsibleExtraVarsFlag                   = "--extra-vars"
 	CloudCLIBranch                         = "custom-vms-cloud-10"
 	DefaultConfigFileName                  = ".avalanche-cli"
@@ -132,61 +132,12 @@
 	WriteReadReadPerms                     = 0o644
 	AWSCloudService                        = "Amazon Web Services"
 	GCPCloudService                        = "Google Cloud Platform"
+	AnsibleSSHUser                         = "ubuntu"
 	AWSNodeAnsiblePrefix                   = "aws_node"
 	GCPNodeAnsiblePrefix                   = "gcp_node"
 	GCPProjectNameClusterConfig            = "projectName"
 	GCPServiceAccountFilePathClusterConfig = "serviceAccountFilePath"
 	CustomVMDir                            = "vms"
-=======
-	StakingStartLeadTime                  = 5 * time.Minute
-	StakingMinimumLeadTime                = 25 * time.Second
-	PrimaryNetworkValidatingStartLeadTime = 20 * time.Second
-	AWSCloudServerRunningState            = "running"
-	TerraformNodeConfigFile               = "node_config.tf"
-	AvalancheCLISuffix                    = "-avalanche-cli"
-	AWSDefaultCredential                  = "default"
-	CertSuffix                            = "-kp.pem"
-	AWSSecurityGroupSuffix                = "-sg"
-	ExportSubnetSuffix                    = "-export.dat"
-	SSHTCPPort                            = 22
-	AvalanchegoAPIPort                    = 9650
-	AvalanchegoP2PPort                    = 9651
-	CloudServerStorageSize                = 1000
-	OutboundPort                          = 0
-	Terraform                             = "terraform"
-	AnsiblePlaybook                       = "ansible-playbook"
-	SetupNodePlaybook                     = "playbook/setupNode.yml"
-	CopyStakingFilesPlaybook              = "playbook/copyStakingFiles.yml"
-	ExportSubnetPlaybook                  = "playbook/exportSubnet.yml"
-	GetNodeIDPlaybook                     = "playbook/getNodeID.yml"
-	IsBootstrappedPlaybook                = "playbook/isBootstrapped.yml"
-	IsSubnetSyncedPlaybook                = "playbook/isSubnetSynced.yml"
-	TrackSubnetPlaybook                   = "playbook/trackSubnet.yml"
-	UpdateSubnetPlaybook                  = "playbook/updateSubnet.yml"
-	AvalancheGoVersionPlaybook            = "playbook/avalancheGoVersion.yml"
-	SetupBuildEnvPlaybook                 = "playbook/setupBuildEnv.yml"
-	SetupCLIFromSourcePlaybook            = "playbook/setupCLIFromSource.yml"
-	BuildEnvGolangVersion                 = "1.21.1"
-	IsBootstrappedJSONFile                = "isBootstrapped.json"
-	AvalancheGoVersionJSONFile            = "avalancheGoVersion.json"
-	NodeIDJSONFile                        = "nodeID.json"
-	SubnetSyncJSONFile                    = "isSubnetSynced.json"
-	AnsibleInventoryDir                   = "inventories"
-	AnsiblePlaybookDir                    = "playbook"
-	AnsibleStatusDir                      = "status"
-	AnsibleInventoryFlag                  = "-i"
-	AnsibleExtraArgsIdentitiesOnlyFlag    = "--ssh-extra-args='-o IdentitiesOnly=yes'"
-	AnsibleSSHParams                      = "-o IdentitiesOnly=yes"
-	AnsibleExtraVarsFlag                  = "--extra-vars"
-	AnsibleSSHUser                        = "ubuntu"
-	AnsibleAWSNodePrefix                  = "aws_node_"
-	CloudCLIBranch                        = "custom-vms-cloud-10"
-	DefaultConfigFileName                 = ".avalanche-cli"
-	DefaultConfigFileType                 = "json"
-	WriteReadReadPerms                    = 0o644
-
-	CustomVMDir = "vms"
->>>>>>> dc122536
 
 	AvaLabsOrg          = "ava-labs"
 	AvalancheGoRepoName = "avalanchego"
