// Copyright (C) 2022, Ava Labs, Inc. All rights reserved.
// See the file LICENSE for licensing terms.
package constants

import (
	"time"
)

const (
	DefaultPerms755 = 0o755

	BaseDirName = ".avalanche-cli"
	LogDir      = "logs"

	ServerRunFile      = "gRPCserver.run"
	AvalancheCliBinDir = "bin"
	RunDir             = "runs"

	SuffixSeparator             = "_"
	SidecarFileName             = "sidecar.json"
	GenesisFileName             = "genesis.json"
	ElasticSubnetConfigFileName = "elastic_subnet_config.json"
	SidecarSuffix               = SuffixSeparator + SidecarFileName
	GenesisSuffix               = SuffixSeparator + GenesisFileName

	SidecarVersion = "1.4.0"

	MaxLogFileSize   = 4
	MaxNumOfLogFiles = 5
	RetainOldFiles   = 0 // retain all old log files

	RequestTimeout    = 3 * time.Minute
	E2ERequestTimeout = 30 * time.Second

	SimulatePublicNetwork = "SIMULATE_PUBLIC_NETWORK"
	FujiAPIEndpoint       = "https://api.avax-test.network"
	MainnetAPIEndpoint    = "https://api.avax.network"

	// this depends on bootstrap snapshot
	LocalAPIEndpoint = "http://127.0.0.1:9650"
	LocalNetworkID   = 1337

	DefaultTokenName = "TEST"

	HealthCheckInterval = 100 * time.Millisecond

	// it's unlikely anyone would want to name a snapshot `default`
	// but let's add some more entropy
	SnapshotsDirName             = "snapshots"
	DefaultSnapshotName          = "default-1654102509"
	BootstrapSnapshotArchiveName = "bootstrapSnapshot.tar.gz"
	BootstrapSnapshotLocalPath   = "assets/" + BootstrapSnapshotArchiveName
	BootstrapSnapshotURL         = "https://github.com/ava-labs/avalanche-cli/raw/main/" + BootstrapSnapshotLocalPath
	BootstrapSnapshotSHA256URL   = "https://github.com/ava-labs/avalanche-cli/raw/main/assets/sha256sum.txt"

	CliInstallationURL    = "https://raw.githubusercontent.com/ava-labs/avalanche-cli/main/scripts/install.sh"
	ExpectedCliInstallErr = "resource temporarily unavailable"

	KeyDir     = "key"
	KeySuffix  = ".pk"
	YAMLSuffix = ".yml"

	TimeParseLayout    = "2006-01-02 15:04:05"
	MinStakeDuration   = 24 * 14 * time.Hour
	MaxStakeDuration   = 24 * 365 * time.Hour
	MaxStakeWeight     = 100
	MinStakeWeight     = 1
	DefaultStakeWeight = 20

	// The absolute minimum is 25 seconds, but set to 1 minute to allow for
	// time to go through the command
	StakingStartLeadTime   = 1 * time.Minute
	StakingMinimumLeadTime = 25 * time.Second

	DefaultConfigFileName = ".avalanche-cli"
	DefaultConfigFileType = "json"

	CustomVMDir = "vms"

	AvaLabsOrg          = "ava-labs"
	AvalancheGoRepoName = "avalanchego"
	SubnetEVMRepoName   = "subnet-evm"
<<<<<<< HEAD
	SpacesVMRepoName    = "spacesvm"
	CliRepoName         = "avalanche-cli"
=======
>>>>>>> 960c9305

	AvalancheGoInstallDir = "avalanchego"
	SubnetEVMInstallDir   = "subnet-evm"

	SubnetEVMBin = "subnet-evm"

	DefaultNodeRunURL = "http://127.0.0.1:9650"

	APMDir                = ".apm"
	APMLogName            = "apm.log"
	DefaultAvaLabsPackage = "ava-labs/avalanche-plugins-core"
	APMPluginDir          = "apm_plugins"

	// #nosec G101
	GithubAPITokenEnvVarName = "AVALANCHE_CLI_GITHUB_TOKEN"

	ReposDir       = "repos"
	SubnetDir      = "subnets"
	VMDir          = "vms"
	ChainConfigDir = "chains"

	SubnetConfigFileName       = "subnet.json"
	ChainConfigFileName        = "chain.json"
	PerNodeChainConfigFileName = "per-node-chain.json"

	GitRepoCommitName  = "Avalanche-CLI"
	GitRepoCommitEmail = "info@avax.network"

	AvaLabsMaintainers = "ava-labs"

	UpgradeBytesFileName      = "upgrade.json"
	UpgradeBytesLockExtension = ".lock"
	NotAvailableLabel         = "Not available"
	BackendCmd                = "avalanche-cli-backend"

	AvalancheGoCompatibilityVersionAdded = "v1.9.2"
	AvalancheGoCompatibilityURL          = "https://raw.githubusercontent.com/ava-labs/avalanchego/master/version/compatibility.json"
	SubnetEVMRPCCompatibilityURL         = "https://raw.githubusercontent.com/ava-labs/subnet-evm/master/compatibility.json"

	YesLabel = "Yes"
	NoLabel  = "No"

	SubnetIDLabel     = "SubnetID: "
	BlockchainIDLabel = "BlockchainID: "

	PluginDir = "plugins"

<<<<<<< HEAD
	SkipUpdateFlag = "skip-update-check"
	LastFileName   = ".last_actions.json"
=======
	DefaultWalletCreationTimeout = 5 * time.Second

	DefaultConfirmTxTimeout = 20 * time.Second
>>>>>>> 960c9305
)<|MERGE_RESOLUTION|>--- conflicted
+++ resolved
@@ -80,11 +80,7 @@
 	AvaLabsOrg          = "ava-labs"
 	AvalancheGoRepoName = "avalanchego"
 	SubnetEVMRepoName   = "subnet-evm"
-<<<<<<< HEAD
-	SpacesVMRepoName    = "spacesvm"
 	CliRepoName         = "avalanche-cli"
-=======
->>>>>>> 960c9305
 
 	AvalancheGoInstallDir = "avalanchego"
 	SubnetEVMInstallDir   = "subnet-evm"
@@ -132,12 +128,10 @@
 
 	PluginDir = "plugins"
 
-<<<<<<< HEAD
 	SkipUpdateFlag = "skip-update-check"
 	LastFileName   = ".last_actions.json"
-=======
+
 	DefaultWalletCreationTimeout = 5 * time.Second
 
 	DefaultConfirmTxTimeout = 20 * time.Second
->>>>>>> 960c9305
 )