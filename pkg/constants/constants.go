// Copyright (C) 2022, Ava Labs, Inc. All rights reserved.
// See the file LICENSE for licensing terms.
package constants

import (
	"time"
)

const (
	DefaultPerms755 = 0o755

	BaseDirName = ".avalanche-cli"
	LogDir      = "logs"

	ServerRunFile      = "gRPCserver.run"
	AvalancheCliBinDir = "bin"
	RunDir             = "runs"

	SuffixSeparator             = "_"
	SidecarFileName             = "sidecar.json"
	GenesisFileName             = "genesis.json"
	GenesisMainnetFileName      = "genesis_mainnet.json"
	ElasticSubnetConfigFileName = "elastic_subnet_config.json"
	SidecarSuffix               = SuffixSeparator + SidecarFileName
	GenesisSuffix               = SuffixSeparator + GenesisFileName
	NodeFileName                = "node.json"
	NodeCloudConfigFileName     = "node_cloud_config.json"
	TerraformDir                = "terraform"
	AnsibleDir                  = "ansible"
	ClusterConfigFileName       = "cluster_config.json"
	SidecarVersion              = "1.4.0"

	MaxLogFileSize   = 4
	MaxNumOfLogFiles = 5
	RetainOldFiles   = 0 // retain all old log files

	RequestTimeout    = 3 * time.Minute
	E2ERequestTimeout = 30 * time.Second

	SimulatePublicNetwork = "SIMULATE_PUBLIC_NETWORK"
	FujiAPIEndpoint       = "https://api.avax-test.network"
	MainnetAPIEndpoint    = "https://api.avax.network"

	// this depends on bootstrap snapshot
	LocalAPIEndpoint = "http://127.0.0.1:9650"
	LocalNetworkID   = 1337

	DefaultTokenName = "TEST"

	HealthCheckInterval = 100 * time.Millisecond

	// it's unlikely anyone would want to name a snapshot `default`
	// but let's add some more entropy
	SnapshotsDirName             = "snapshots"
	DefaultSnapshotName          = "default-1654102509"
	BootstrapSnapshotArchiveName = "bootstrapSnapshot.tar.gz"
	BootstrapSnapshotLocalPath   = "assets/" + BootstrapSnapshotArchiveName
	BootstrapSnapshotURL         = "https://github.com/ava-labs/avalanche-cli/raw/main/" + BootstrapSnapshotLocalPath
	BootstrapSnapshotSHA256URL   = "https://github.com/ava-labs/avalanche-cli/raw/main/assets/sha256sum.txt"

	CliInstallationURL    = "https://raw.githubusercontent.com/ava-labs/avalanche-cli/main/scripts/install.sh"
	ExpectedCliInstallErr = "resource temporarily unavailable"

	KeyDir     = "key"
	KeySuffix  = ".pk"
	YAMLSuffix = ".yml"
	ConfigDir  = "config"

	Enable = "enable"

	Disable = "disable"

	TimeParseLayout             = "2006-01-02 15:04:05"
	MinStakeWeight              = 1
	DefaultStakeWeight          = 20
	AVAXSymbol                  = "AVAX"
	DefaultFujiStakeDuration    = "48h"
	DefaultMainnetStakeDuration = "336h"
	// The absolute minimum is 25 seconds, but set to 1 minute to allow for
	// time to go through the command
<<<<<<< HEAD
	StakingStartLeadTime                  = 1 * time.Minute
=======
	StakingStartLeadTime                  = 5 * time.Minute
	PrimaryNetworkValidatingStartLeadTime = 20 * time.Second
>>>>>>> e66e6c80
	StakingMinimumLeadTime                = 25 * time.Second
	PrimaryNetworkValidatingStartLeadTime = 20 * time.Second
	AWSCloudServerRunningState            = "running"
	TerraformNodeConfigFile               = "node_config.tf"
	AvalancheCLISuffix                    = "-avalanche-cli"
	AWSDefaultCredential                  = "default"
	CertSuffix                            = "-kp.pem"
	AWSSecurityGroupSuffix                = "-sg"
	ExportSubnetSuffix                    = "-export.dat"
	SSHTCPPort                            = 22
	AvalanchegoAPIPort                    = 9650
	AvalanchegoP2PPort                    = 9651
	CloudServerStorageSize                = 1000
	OutboundPort                          = 0
	Terraform                             = "terraform"
	AnsiblePlaybook                       = "ansible-playbook"
	SetupNodePlaybook                     = "playbook/setupNode.yml"
	CopyStakingFilesPlaybook              = "playbook/copyStakingFiles.yml"
	ExportSubnetPlaybook                  = "playbook/exportSubnet.yml"
	GetNodeIDPlaybook                     = "playbook/getNodeID.yml"
	IsBootstrappedPlaybook                = "playbook/isBootstrapped.yml"
	IsSubnetSyncedPlaybook                = "playbook/isSubnetSynced.yml"
	TrackSubnetPlaybook                   = "playbook/trackSubnet.yml"
	IsBootstrappedJSONFile                = "isBootstrapped.json"
	NodeIDJSONFile                        = "nodeID.json"
	SubnetSyncJSONFile                    = "isSubnetSynced.json"
	AnsibleInventoryDir                   = "inventories"
	AnsiblePlaybookDir                    = "playbook"
	AnsibleStatusDir                      = "status"
	AnsibleInventoryFlag                  = "-i"
	AnsibleExtraArgsIdentitiesOnlyFlag    = "--ssh-extra-args='-o IdentitiesOnly=yes'"
	AnsibleExtraVarsFlag                  = "--extra-vars"
	DefaultConfigFileName                 = ".avalanche-cli"
	DefaultConfigFileType                 = "json"
	WriteReadReadPerms                    = 0o644

	CustomVMDir = "vms"

	AvaLabsOrg          = "ava-labs"
	AvalancheGoRepoName = "avalanchego"
	SubnetEVMRepoName   = "subnet-evm"
	CliRepoName         = "avalanche-cli"

	AvalancheGoInstallDir = "avalanchego"
	SubnetEVMInstallDir   = "subnet-evm"

	SubnetEVMBin = "subnet-evm"

	DefaultNodeRunURL = "http://127.0.0.1:9650"

	APMDir                = ".apm"
	APMLogName            = "apm.log"
	DefaultAvaLabsPackage = "ava-labs/avalanche-plugins-core"
	APMPluginDir          = "apm_plugins"

	// #nosec G101
	GithubAPITokenEnvVarName = "AVALANCHE_CLI_GITHUB_TOKEN"

	ReposDir       = "repos"
	SubnetDir      = "subnets"
	NodesDir       = "nodes"
	VMDir          = "vms"
	ChainConfigDir = "chains"

	SubnetType                 = "subnet type"
	PrecompileType             = "precompile type"
	CustomAirdrop              = "custom-airdrop"
	NumberOfAirdrops           = "airdrop-addresses"
	SubnetConfigFileName       = "subnet.json"
	ChainConfigFileName        = "chain.json"
	PerNodeChainConfigFileName = "per-node-chain.json"

	GitRepoCommitName  = "Avalanche-CLI"
	GitRepoCommitEmail = "info@avax.network"

	AvaLabsMaintainers = "ava-labs"

	UpgradeBytesFileName      = "upgrade.json"
	UpgradeBytesLockExtension = ".lock"
	NotAvailableLabel         = "Not available"
	BackendCmd                = "avalanche-cli-backend"

	AvalancheGoCompatibilityVersionAdded = "v1.9.2"
	AvalancheGoCompatibilityURL          = "https://raw.githubusercontent.com/ava-labs/avalanchego/master/version/compatibility.json"
	SubnetEVMRPCCompatibilityURL         = "https://raw.githubusercontent.com/ava-labs/subnet-evm/master/compatibility.json"

	YesLabel = "Yes"
	NoLabel  = "No"

	SubnetIDLabel     = "SubnetID: "
	BlockchainIDLabel = "BlockchainID: "

	PluginDir = "plugins"

	Network        = "network"
	MultiSig       = "multi-sig"
	SkipUpdateFlag = "skip-update-check"
	LastFileName   = ".last_actions.json"

	DefaultWalletCreationTimeout = 5 * time.Second

	DefaultConfirmTxTimeout = 20 * time.Second
)<|MERGE_RESOLUTION|>--- conflicted
+++ resolved
@@ -78,12 +78,7 @@
 	DefaultMainnetStakeDuration = "336h"
 	// The absolute minimum is 25 seconds, but set to 1 minute to allow for
 	// time to go through the command
-<<<<<<< HEAD
-	StakingStartLeadTime                  = 1 * time.Minute
-=======
 	StakingStartLeadTime                  = 5 * time.Minute
-	PrimaryNetworkValidatingStartLeadTime = 20 * time.Second
->>>>>>> e66e6c80
 	StakingMinimumLeadTime                = 25 * time.Second
 	PrimaryNetworkValidatingStartLeadTime = 20 * time.Second
 	AWSCloudServerRunningState            = "running"
