--- conflicted
+++ resolved
@@ -30,13 +30,6 @@
 	switch v {
 	case SubnetEvm:
 		return constants.SubnetEVMRepoName
-<<<<<<< HEAD
-	case SpacesVM:
-		return constants.SpacesVMRepoName
-	case CustomVM:
-		return constants.CustomVMRepoName
-=======
->>>>>>> 5dfc0bac
 	default:
 		return "unknown"
 	}
